--- conflicted
+++ resolved
@@ -1027,69 +1027,6 @@
     return true;
 }
 
-<<<<<<< HEAD
-/* See ACS-2 T13/2015-D Table B.2 Command codes */
-static const uint8_t ide_cmd_table[0x100] = {
-    /* NOP not implemented, mandatory for CD */
-    [CFA_REQ_EXT_ERROR_CODE]            = CFA_OK,
-    [WIN_DSM]                           = ALL_OK,
-    [WIN_DEVICE_RESET]                  = CD_OK,
-    [WIN_RECAL]                         = HD_CFA_OK,
-    [WIN_READ]                          = ALL_OK,
-    [WIN_READ_ONCE]                     = ALL_OK,
-    [WIN_READ_EXT]                      = HD_CFA_OK,
-    [WIN_READDMA_EXT]                   = HD_CFA_OK,
-    [WIN_READ_NATIVE_MAX_EXT]           = HD_CFA_OK,
-    [WIN_MULTREAD_EXT]                  = HD_CFA_OK,
-    [WIN_WRITE]                         = HD_CFA_OK,
-    [WIN_WRITE_ONCE]                    = HD_CFA_OK,
-    [WIN_WRITE_EXT]                     = HD_CFA_OK,
-    [WIN_WRITEDMA_EXT]                  = HD_CFA_OK,
-    [CFA_WRITE_SECT_WO_ERASE]           = CFA_OK,
-    [WIN_MULTWRITE_EXT]                 = HD_CFA_OK,
-    [WIN_WRITE_VERIFY]                  = HD_CFA_OK,
-    [WIN_VERIFY]                        = HD_CFA_OK,
-    [WIN_VERIFY_ONCE]                   = HD_CFA_OK,
-    [WIN_VERIFY_EXT]                    = HD_CFA_OK,
-    [WIN_SEEK]                          = HD_CFA_OK,
-    [CFA_TRANSLATE_SECTOR]              = CFA_OK,
-    [WIN_DIAGNOSE]                      = ALL_OK,
-    [WIN_SPECIFY]                       = HD_CFA_OK,
-    [WIN_STANDBYNOW2]                   = ALL_OK,
-    [WIN_IDLEIMMEDIATE2]                = ALL_OK,
-    [WIN_STANDBY2]                      = ALL_OK,
-    [WIN_SETIDLE2]                      = ALL_OK,
-    [WIN_CHECKPOWERMODE2]               = ALL_OK,
-    [WIN_SLEEPNOW2]                     = ALL_OK,
-    [WIN_PACKETCMD]                     = CD_OK,
-    [WIN_PIDENTIFY]                     = CD_OK,
-    [WIN_SMART]                         = HD_CFA_OK,
-    [CFA_ACCESS_METADATA_STORAGE]       = CFA_OK,
-    [CFA_ERASE_SECTORS]                 = CFA_OK,
-    [WIN_MULTREAD]                      = HD_CFA_OK,
-    [WIN_MULTWRITE]                     = HD_CFA_OK,
-    [WIN_SETMULT]                       = HD_CFA_OK,
-    [WIN_READDMA]                       = HD_CFA_OK,
-    [WIN_READDMA_ONCE]                  = HD_CFA_OK,
-    [WIN_WRITEDMA]                      = HD_CFA_OK,
-    [WIN_WRITEDMA_ONCE]                 = HD_CFA_OK,
-    [CFA_WRITE_MULTI_WO_ERASE]          = CFA_OK,
-    [WIN_STANDBYNOW1]                   = ALL_OK,
-    [WIN_IDLEIMMEDIATE]                 = ALL_OK,
-    [WIN_STANDBY]                       = ALL_OK,
-    [WIN_SETIDLE1]                      = ALL_OK,
-    [WIN_CHECKPOWERMODE1]               = ALL_OK,
-    [WIN_SLEEPNOW1]                     = ALL_OK,
-    [WIN_FLUSH_CACHE]                   = ALL_OK,
-    [WIN_FLUSH_CACHE_EXT]               = HD_CFA_OK,
-    [WIN_IDENTIFY]                      = ALL_OK,
-    [WIN_SETFEATURES]                   = ALL_OK,
-    [IBM_SENSE_CONDITION]               = CFA_OK,
-    [CFA_WEAR_LEVEL]                    = HD_CFA_OK,
-    [WIN_READ_NATIVE_MAX]               = ALL_OK,
-    [WIN_SECURITY_UNLOCK]               = ALL_OK,
-};
-=======
 static bool cmd_data_set_management(IDEState *s, uint8_t cmd)
 {
     switch (s->feature) {
@@ -1100,7 +1037,6 @@
         }
         break;
     }
->>>>>>> 1ee2daeb
 
     ide_abort_command(s);
     return true;
@@ -1431,6 +1367,15 @@
     return false;
 }
 
+static bool cmd_security_unlock(IDEState *s, uint8_t cmd)
+{
+    s->error = 0;
+    s->status = READY_STAT | SEEK_STAT;
+    ide_transfer_start(s, s->io_buffer, 512,
+                       ide_security_cmd);
+    break;
+}
+
 
 /*** CF-ATA commands ***/
 
@@ -1597,95 +1542,6 @@
                 s->io_buffer[2 + i + (n * 12)] = smart_attributes[n][i];
             }
         }
-<<<<<<< HEAD
-        break;
-    case WIN_FLUSH_CACHE:
-    case WIN_FLUSH_CACHE_EXT:
-        ide_flush_cache(s);
-        break;
-    case WIN_STANDBY:
-    case WIN_STANDBY2:
-    case WIN_STANDBYNOW1:
-    case WIN_STANDBYNOW2:
-    case WIN_IDLEIMMEDIATE:
-    case WIN_IDLEIMMEDIATE2:
-    case WIN_SETIDLE1:
-    case WIN_SETIDLE2:
-    case WIN_SLEEPNOW1:
-    case WIN_SLEEPNOW2:
-        s->status = READY_STAT;
-        ide_set_irq(s->bus);
-        break;
-    case WIN_SEEK:
-        /* XXX: Check that seek is within bounds */
-        s->status = READY_STAT | SEEK_STAT;
-        ide_set_irq(s->bus);
-        break;
-        /* ATAPI commands */
-    case WIN_PIDENTIFY:
-        ide_atapi_identify(s);
-        s->status = READY_STAT | SEEK_STAT;
-        ide_transfer_start(s, s->io_buffer, 512, ide_transfer_stop);
-        ide_set_irq(s->bus);
-        break;
-    case WIN_DIAGNOSE:
-        ide_set_signature(s);
-        if (s->drive_kind == IDE_CD)
-            s->status = 0; /* ATAPI spec (v6) section 9.10 defines packet
-                            * devices to return a clear status register
-                            * with READY_STAT *not* set. */
-        else
-            s->status = READY_STAT | SEEK_STAT;
-        s->error = 0x01; /* Device 0 passed, Device 1 passed or not
-                          * present.
-                          */
-        ide_set_irq(s->bus);
-        break;
-    case WIN_DEVICE_RESET:
-        ide_set_signature(s);
-        s->status = 0x00; /* NOTE: READY is _not_ set */
-        s->error = 0x01;
-        break;
-    case WIN_PACKETCMD:
-        /* overlapping commands not supported */
-        if (s->feature & 0x02)
-            goto abort_cmd;
-        s->status = READY_STAT | SEEK_STAT;
-        s->atapi_dma = s->feature & 1;
-        s->nsector = 1;
-        ide_transfer_start(s, s->io_buffer, ATAPI_PACKET_SIZE,
-                           ide_atapi_cmd);
-        break;
-    case WIN_SECURITY_UNLOCK:
-        s->error = 0;
-        s->status = READY_STAT | SEEK_STAT;
-        ide_transfer_start(s, s->io_buffer, 512,
-                           ide_security_cmd);
-        break;
-    /* CF-ATA commands */
-    case CFA_REQ_EXT_ERROR_CODE:
-        s->error = 0x09;    /* miscellaneous error */
-        s->status = READY_STAT | SEEK_STAT;
-        ide_set_irq(s->bus);
-        break;
-    case CFA_ERASE_SECTORS:
-    case CFA_WEAR_LEVEL:
-#if 0
-    /* This one has the same ID as CFA_WEAR_LEVEL and is required for
-       Windows 8 to work with AHCI */
-    case WIN_SECURITY_FREEZE_LOCK:
-#endif
-        if (val == CFA_WEAR_LEVEL)
-            s->nsector = 0;
-        if (val == CFA_ERASE_SECTORS)
-            s->media_changed = 1;
-        s->error = 0x00;
-        s->status = READY_STAT | SEEK_STAT;
-        ide_set_irq(s->bus);
-        break;
-    case CFA_TRANSLATE_SECTOR:
-        s->error = 0x00;
-=======
 
         s->io_buffer[362] = 0x02 | (s->smart_autosave ? 0x80 : 0x00);
         if (s->smart_selftest_count == 0) {
@@ -1712,7 +1568,6 @@
         }
         s->io_buffer[511] = 0x100 - s->io_buffer[511];
 
->>>>>>> 1ee2daeb
         s->status = READY_STAT | SEEK_STAT;
         ide_transfer_start(s, s->io_buffer, 0x200, ide_transfer_stop);
         ide_set_irq(s->bus);
@@ -1855,6 +1710,7 @@
     [IBM_SENSE_CONDITION]         = { cmd_ibm_sense_condition, CFA_OK | SET_DSC },
     [CFA_WEAR_LEVEL]              = { cmd_cfa_erase_sectors, HD_CFA_OK | SET_DSC },
     [WIN_READ_NATIVE_MAX]         = { cmd_read_native_max, ALL_OK | SET_DSC },
+    [WIN_SECURITY_UNLOCK]         = { cmd_security_unlock, ALL_OK | SET_DSC },
 };
 
 static bool ide_cmd_permitted(IDEState *s, uint32_t cmd)
