--- conflicted
+++ resolved
@@ -139,8 +139,7 @@
 
 type_init(smbus_eeprom_register_types)
 
-<<<<<<< HEAD
-void smbus_eeprom_init_single(i2c_bus *smbus, int address,
+void smbus_eeprom_init_single(I2CBus *smbus, int address,
                               uint8_t *eeprom_buf)
 {
     DeviceState *eeprom;
@@ -150,10 +149,7 @@
     qdev_init_nofail(eeprom);
 }
 
-void smbus_eeprom_init(i2c_bus *smbus, int nb_eeprom,
-=======
 void smbus_eeprom_init(I2CBus *smbus, int nb_eeprom,
->>>>>>> a9e8aeb3
                        const uint8_t *eeprom_spd, int eeprom_spd_size)
 {
     int i;
