/*
 * Physical memory management API
 *
 * Copyright 2011 Red Hat, Inc. and/or its affiliates
 *
 * Authors:
 *  Avi Kivity <avi@redhat.com>
 *
 * This work is licensed under the terms of the GNU GPL, version 2.  See
 * the COPYING file in the top-level directory.
 *
 */

#ifndef MEMORY_H
#define MEMORY_H

#ifndef CONFIG_USER_ONLY

#define DIRTY_MEMORY_VGA       0
#define DIRTY_MEMORY_CODE      1
#define DIRTY_MEMORY_MIGRATION 2
#define DIRTY_MEMORY_NUM       3        /* num of dirty bits */

#include <stdint.h>
#include <stdbool.h>
#include "qemu-common.h"
#include "exec/cpu-common.h"
#ifndef CONFIG_USER_ONLY
#include "exec/hwaddr.h"
#endif
#include "qemu/queue.h"
#include "qemu/int128.h"
#include "qemu/notify.h"

#define MAX_PHYS_ADDR_SPACE_BITS 62
#define MAX_PHYS_ADDR            (((hwaddr)1 << MAX_PHYS_ADDR_SPACE_BITS) - 1)

typedef struct MemoryRegionOps MemoryRegionOps;
typedef struct MemoryRegionMmio MemoryRegionMmio;

<<<<<<< HEAD
/* Must match *_DIRTY_FLAGS in cpu-all.h.  To be replaced with dynamic
 * registration.
 */
#define DIRTY_MEMORY_VGA       0
#define DIRTY_MEMORY_CODE      1
#define DIRTY_MEMORY_MIGRATION 3
#define DIRTY_MEMORY_NV2A_GPU  4

=======
>>>>>>> a9e8aeb3
struct MemoryRegionMmio {
    CPUReadMemoryFunc *read[3];
    CPUWriteMemoryFunc *write[3];
};

typedef struct IOMMUTLBEntry IOMMUTLBEntry;

/* See address_space_translate: bit 0 is read, bit 1 is write.  */
typedef enum {
    IOMMU_NONE = 0,
    IOMMU_RO   = 1,
    IOMMU_WO   = 2,
    IOMMU_RW   = 3,
} IOMMUAccessFlags;

struct IOMMUTLBEntry {
    AddressSpace    *target_as;
    hwaddr           iova;
    hwaddr           translated_addr;
    hwaddr           addr_mask;  /* 0xfff = 4k translation */
    IOMMUAccessFlags perm;
};

/*
 * Memory region callbacks
 */
struct MemoryRegionOps {
    /* Read from the memory region. @addr is relative to @mr; @size is
     * in bytes. */
    uint64_t (*read)(void *opaque,
                     hwaddr addr,
                     unsigned size);
    /* Write to the memory region. @addr is relative to @mr; @size is
     * in bytes. */
    void (*write)(void *opaque,
                  hwaddr addr,
                  uint64_t data,
                  unsigned size);

    enum device_endian endianness;
    /* Guest-visible constraints: */
    struct {
        /* If nonzero, specify bounds on access sizes beyond which a machine
         * check is thrown.
         */
        unsigned min_access_size;
        unsigned max_access_size;
        /* If true, unaligned accesses are supported.  Otherwise unaligned
         * accesses throw machine checks.
         */
         bool unaligned;
        /*
         * If present, and returns #false, the transaction is not accepted
         * by the device (and results in machine dependent behaviour such
         * as a machine check exception).
         */
        bool (*accepts)(void *opaque, hwaddr addr,
                        unsigned size, bool is_write);
    } valid;
    /* Internal implementation constraints: */
    struct {
        /* If nonzero, specifies the minimum size implemented.  Smaller sizes
         * will be rounded upwards and a partial result will be returned.
         */
        unsigned min_access_size;
        /* If nonzero, specifies the maximum size implemented.  Larger sizes
         * will be done as a series of accesses with smaller sizes.
         */
        unsigned max_access_size;
        /* If true, unaligned accesses are supported.  Otherwise all accesses
         * are converted to (possibly multiple) naturally aligned accesses.
         */
         bool unaligned;
    } impl;

    /* If .read and .write are not present, old_mmio may be used for
     * backwards compatibility with old mmio registration
     */
    const MemoryRegionMmio old_mmio;
};

typedef struct MemoryRegionIOMMUOps MemoryRegionIOMMUOps;

struct MemoryRegionIOMMUOps {
    /* Return a TLB entry that contains a given address. */
    IOMMUTLBEntry (*translate)(MemoryRegion *iommu, hwaddr addr);
};

typedef struct CoalescedMemoryRange CoalescedMemoryRange;
typedef struct MemoryRegionIoeventfd MemoryRegionIoeventfd;

struct MemoryRegion {
    /* All fields are private - violators will be prosecuted */
    const MemoryRegionOps *ops;
    const MemoryRegionIOMMUOps *iommu_ops;
    void *opaque;
    struct Object *owner;
    MemoryRegion *parent;
    Int128 size;
    hwaddr addr;
    void (*destructor)(MemoryRegion *mr);
    ram_addr_t ram_addr;
    bool subpage;
    bool terminates;
    bool romd_mode;
    bool ram;
    bool readonly; /* For RAM regions */
    bool enabled;
    bool rom_device;
    bool warning_printed; /* For reservations */
    bool flush_coalesced_mmio;
    MemoryRegion *alias;
    hwaddr alias_offset;
    int priority;
    bool may_overlap;
    QTAILQ_HEAD(subregions, MemoryRegion) subregions;
    QTAILQ_ENTRY(MemoryRegion) subregions_link;
    QTAILQ_HEAD(coalesced_ranges, CoalescedMemoryRange) coalesced;
    const char *name;
    uint8_t dirty_log_mask;
    unsigned ioeventfd_nb;
    MemoryRegionIoeventfd *ioeventfds;
    NotifierList iommu_notify;
};

/**
 * MemoryListener: callbacks structure for updates to the physical memory map
 *
 * Allows a component to adjust to changes in the guest-visible memory map.
 * Use with memory_listener_register() and memory_listener_unregister().
 */
struct MemoryListener {
    void (*begin)(MemoryListener *listener);
    void (*commit)(MemoryListener *listener);
    void (*region_add)(MemoryListener *listener, MemoryRegionSection *section);
    void (*region_del)(MemoryListener *listener, MemoryRegionSection *section);
    void (*region_nop)(MemoryListener *listener, MemoryRegionSection *section);
    void (*log_start)(MemoryListener *listener, MemoryRegionSection *section);
    void (*log_stop)(MemoryListener *listener, MemoryRegionSection *section);
    void (*log_sync)(MemoryListener *listener, MemoryRegionSection *section);
    void (*log_global_start)(MemoryListener *listener);
    void (*log_global_stop)(MemoryListener *listener);
    void (*eventfd_add)(MemoryListener *listener, MemoryRegionSection *section,
                        bool match_data, uint64_t data, EventNotifier *e);
    void (*eventfd_del)(MemoryListener *listener, MemoryRegionSection *section,
                        bool match_data, uint64_t data, EventNotifier *e);
    void (*coalesced_mmio_add)(MemoryListener *listener, MemoryRegionSection *section,
                               hwaddr addr, hwaddr len);
    void (*coalesced_mmio_del)(MemoryListener *listener, MemoryRegionSection *section,
                               hwaddr addr, hwaddr len);
    /* Lower = earlier (during add), later (during del) */
    unsigned priority;
    AddressSpace *address_space_filter;
    QTAILQ_ENTRY(MemoryListener) link;
};

/**
 * AddressSpace: describes a mapping of addresses to #MemoryRegion objects
 */
struct AddressSpace {
    /* All fields are private. */
    char *name;
    MemoryRegion *root;
    struct FlatView *current_map;
    int ioeventfd_nb;
    struct MemoryRegionIoeventfd *ioeventfds;
    struct AddressSpaceDispatch *dispatch;
    struct AddressSpaceDispatch *next_dispatch;
    MemoryListener dispatch_listener;

    QTAILQ_ENTRY(AddressSpace) address_spaces_link;
};

/**
 * MemoryRegionSection: describes a fragment of a #MemoryRegion
 *
 * @mr: the region, or %NULL if empty
 * @address_space: the address space the region is mapped in
 * @offset_within_region: the beginning of the section, relative to @mr's start
 * @size: the size of the section; will not exceed @mr's boundaries
 * @offset_within_address_space: the address of the first byte of the section
 *     relative to the region's address space
 * @readonly: writes to this section are ignored
 */
struct MemoryRegionSection {
    MemoryRegion *mr;
    AddressSpace *address_space;
    hwaddr offset_within_region;
    Int128 size;
    hwaddr offset_within_address_space;
    bool readonly;
};

/**
 * memory_region_init: Initialize a memory region
 *
 * The region typically acts as a container for other memory regions.  Use
 * memory_region_add_subregion() to add subregions.
 *
 * @mr: the #MemoryRegion to be initialized
 * @owner: the object that tracks the region's reference count
 * @name: used for debugging; not visible to the user or ABI
 * @size: size of the region; any subregions beyond this size will be clipped
 */
void memory_region_init(MemoryRegion *mr,
                        struct Object *owner,
                        const char *name,
                        uint64_t size);

/**
 * memory_region_ref: Add 1 to a memory region's reference count
 *
 * Whenever memory regions are accessed outside the BQL, they need to be
 * preserved against hot-unplug.  MemoryRegions actually do not have their
 * own reference count; they piggyback on a QOM object, their "owner".
 * This function adds a reference to the owner.
 *
 * All MemoryRegions must have an owner if they can disappear, even if the
 * device they belong to operates exclusively under the BQL.  This is because
 * the region could be returned at any time by memory_region_find, and this
 * is usually under guest control.
 *
 * @mr: the #MemoryRegion
 */
void memory_region_ref(MemoryRegion *mr);

/**
 * memory_region_unref: Remove 1 to a memory region's reference count
 *
 * Whenever memory regions are accessed outside the BQL, they need to be
 * preserved against hot-unplug.  MemoryRegions actually do not have their
 * own reference count; they piggyback on a QOM object, their "owner".
 * This function removes a reference to the owner and possibly destroys it.
 *
 * @mr: the #MemoryRegion
 */
void memory_region_unref(MemoryRegion *mr);

/**
 * memory_region_init_io: Initialize an I/O memory region.
 *
 * Accesses into the region will cause the callbacks in @ops to be called.
 * if @size is nonzero, subregions will be clipped to @size.
 *
 * @mr: the #MemoryRegion to be initialized.
 * @owner: the object that tracks the region's reference count
 * @ops: a structure containing read and write callbacks to be used when
 *       I/O is performed on the region.
 * @opaque: passed to to the read and write callbacks of the @ops structure.
 * @name: used for debugging; not visible to the user or ABI
 * @size: size of the region.
 */
void memory_region_init_io(MemoryRegion *mr,
                           struct Object *owner,
                           const MemoryRegionOps *ops,
                           void *opaque,
                           const char *name,
                           uint64_t size);

/**
 * memory_region_init_ram:  Initialize RAM memory region.  Accesses into the
 *                          region will modify memory directly.
 *
 * @mr: the #MemoryRegion to be initialized.
 * @owner: the object that tracks the region's reference count
 * @name: the name of the region.
 * @size: size of the region.
 */
void memory_region_init_ram(MemoryRegion *mr,
                            struct Object *owner,
                            const char *name,
                            uint64_t size);

/**
 * memory_region_init_ram_ptr:  Initialize RAM memory region from a
 *                              user-provided pointer.  Accesses into the
 *                              region will modify memory directly.
 *
 * @mr: the #MemoryRegion to be initialized.
 * @owner: the object that tracks the region's reference count
 * @name: the name of the region.
 * @size: size of the region.
 * @ptr: memory to be mapped; must contain at least @size bytes.
 */
void memory_region_init_ram_ptr(MemoryRegion *mr,
                                struct Object *owner,
                                const char *name,
                                uint64_t size,
                                void *ptr);

/**
 * memory_region_init_alias: Initialize a memory region that aliases all or a
 *                           part of another memory region.
 *
 * @mr: the #MemoryRegion to be initialized.
 * @owner: the object that tracks the region's reference count
 * @name: used for debugging; not visible to the user or ABI
 * @orig: the region to be referenced; @mr will be equivalent to
 *        @orig between @offset and @offset + @size - 1.
 * @offset: start of the section in @orig to be referenced.
 * @size: size of the region.
 */
void memory_region_init_alias(MemoryRegion *mr,
                              struct Object *owner,
                              const char *name,
                              MemoryRegion *orig,
                              hwaddr offset,
                              uint64_t size);

/**
 * memory_region_init_rom_device:  Initialize a ROM memory region.  Writes are
 *                                 handled via callbacks.
 *
 * @mr: the #MemoryRegion to be initialized.
 * @owner: the object that tracks the region's reference count
 * @ops: callbacks for write access handling.
 * @name: the name of the region.
 * @size: size of the region.
 */
void memory_region_init_rom_device(MemoryRegion *mr,
                                   struct Object *owner,
                                   const MemoryRegionOps *ops,
                                   void *opaque,
                                   const char *name,
                                   uint64_t size);

/**
 * memory_region_init_reservation: Initialize a memory region that reserves
 *                                 I/O space.
 *
 * A reservation region primariy serves debugging purposes.  It claims I/O
 * space that is not supposed to be handled by QEMU itself.  Any access via
 * the memory API will cause an abort().
 *
 * @mr: the #MemoryRegion to be initialized
 * @owner: the object that tracks the region's reference count
 * @name: used for debugging; not visible to the user or ABI
 * @size: size of the region.
 */
void memory_region_init_reservation(MemoryRegion *mr,
                                    struct Object *owner,
                                    const char *name,
                                    uint64_t size);

/**
 * memory_region_init_iommu: Initialize a memory region that translates
 * addresses
 *
 * An IOMMU region translates addresses and forwards accesses to a target
 * memory region.
 *
 * @mr: the #MemoryRegion to be initialized
 * @owner: the object that tracks the region's reference count
 * @ops: a function that translates addresses into the @target region
 * @name: used for debugging; not visible to the user or ABI
 * @size: size of the region.
 */
void memory_region_init_iommu(MemoryRegion *mr,
                              struct Object *owner,
                              const MemoryRegionIOMMUOps *ops,
                              const char *name,
                              uint64_t size);

/**
 * memory_region_destroy: Destroy a memory region and reclaim all resources.
 *
 * @mr: the region to be destroyed.  May not currently be a subregion
 *      (see memory_region_add_subregion()) or referenced in an alias
 *      (see memory_region_init_alias()).
 */
void memory_region_destroy(MemoryRegion *mr);

/**
 * memory_region_owner: get a memory region's owner.
 *
 * @mr: the memory region being queried.
 */
struct Object *memory_region_owner(MemoryRegion *mr);

/**
 * memory_region_size: get a memory region's size.
 *
 * @mr: the memory region being queried.
 */
uint64_t memory_region_size(MemoryRegion *mr);

/**
 * memory_region_is_ram: check whether a memory region is random access
 *
 * Returns %true is a memory region is random access.
 *
 * @mr: the memory region being queried
 */
bool memory_region_is_ram(MemoryRegion *mr);

/**
 * memory_region_is_romd: check whether a memory region is in ROMD mode
 *
 * Returns %true if a memory region is a ROM device and currently set to allow
 * direct reads.
 *
 * @mr: the memory region being queried
 */
static inline bool memory_region_is_romd(MemoryRegion *mr)
{
    return mr->rom_device && mr->romd_mode;
}

/**
 * memory_region_is_iommu: check whether a memory region is an iommu
 *
 * Returns %true is a memory region is an iommu.
 *
 * @mr: the memory region being queried
 */
bool memory_region_is_iommu(MemoryRegion *mr);

/**
 * memory_region_notify_iommu: notify a change in an IOMMU translation entry.
 *
 * @mr: the memory region that was changed
 * @entry: the new entry in the IOMMU translation table.  The entry
 *         replaces all old entries for the same virtual I/O address range.
 *         Deleted entries have .@perm == 0.
 */
void memory_region_notify_iommu(MemoryRegion *mr,
                                IOMMUTLBEntry entry);

/**
 * memory_region_register_iommu_notifier: register a notifier for changes to
 * IOMMU translation entries.
 *
 * @mr: the memory region to observe
 * @n: the notifier to be added; the notifier receives a pointer to an
 *     #IOMMUTLBEntry as the opaque value; the pointer ceases to be
 *     valid on exit from the notifier.
 */
void memory_region_register_iommu_notifier(MemoryRegion *mr, Notifier *n);

/**
 * memory_region_unregister_iommu_notifier: unregister a notifier for
 * changes to IOMMU translation entries.
 *
 * @n: the notifier to be removed.
 */
void memory_region_unregister_iommu_notifier(Notifier *n);

/**
 * memory_region_name: get a memory region's name
 *
 * Returns the string that was used to initialize the memory region.
 *
 * @mr: the memory region being queried
 */
const char *memory_region_name(MemoryRegion *mr);

/**
 * memory_region_is_logging: return whether a memory region is logging writes
 *
 * Returns %true if the memory region is logging writes
 *
 * @mr: the memory region being queried
 */
bool memory_region_is_logging(MemoryRegion *mr);

/**
 * memory_region_is_rom: check whether a memory region is ROM
 *
 * Returns %true is a memory region is read-only memory.
 *
 * @mr: the memory region being queried
 */
bool memory_region_is_rom(MemoryRegion *mr);

/**
 * memory_region_get_ram_ptr: Get a pointer into a RAM memory region.
 *
 * Returns a host pointer to a RAM memory region (created with
 * memory_region_init_ram() or memory_region_init_ram_ptr()).  Use with
 * care.
 *
 * @mr: the memory region being queried.
 */
void *memory_region_get_ram_ptr(MemoryRegion *mr);

/**
 * memory_region_set_log: Turn dirty logging on or off for a region.
 *
 * Turns dirty logging on or off for a specified client (display, migration).
 * Only meaningful for RAM regions.
 *
 * @mr: the memory region being updated.
 * @log: whether dirty logging is to be enabled or disabled.
 * @client: the user of the logging information; %DIRTY_MEMORY_MIGRATION or
 *          %DIRTY_MEMORY_VGA.
 */
void memory_region_set_log(MemoryRegion *mr, bool log, unsigned client);

/**
 * memory_region_get_dirty: Check whether a range of bytes is dirty
 *                          for a specified client.
 *
 * Checks whether a range of bytes has been written to since the last
 * call to memory_region_reset_dirty() with the same @client.  Dirty logging
 * must be enabled.
 *
 * @mr: the memory region being queried.
 * @addr: the address (relative to the start of the region) being queried.
 * @size: the size of the range being queried.
 * @client: the user of the logging information; %DIRTY_MEMORY_MIGRATION or
 *          %DIRTY_MEMORY_VGA.
 */
bool memory_region_get_dirty(MemoryRegion *mr, hwaddr addr,
                             hwaddr size, unsigned client);

/**
 * memory_region_set_dirty: Mark a range of bytes as dirty in a memory region.
 *
 * Marks a range of bytes as dirty, after it has been dirtied outside
 * guest code.
 *
 * @mr: the memory region being dirtied.
 * @addr: the address (relative to the start of the region) being dirtied.
 * @size: size of the range being dirtied.
 */
void memory_region_set_dirty(MemoryRegion *mr, hwaddr addr,
                             hwaddr size);

/**
 * memory_region_set_client_dirty: Mark a range of bytes as dirty
                                   in a memory region for a specified client.
 *
 * Marks a range of bytes as dirty, after it has been dirtied outside
 * guest code.
 *
 * @mr: the memory region being dirtied.
 * @addr: the address (relative to the start of the region) being dirtied.
 * @size: size of the range being dirtied.
 * @client: the user of the logging information; %DIRTY_MEMORY_MIGRATION or
 *          %DIRTY_MEMORY_VGA.
 */
void memory_region_set_client_dirty(MemoryRegion *mr, hwaddr addr,
                                    hwaddr size, unsigned client);

/**
 * memory_region_test_and_clear_dirty: Check whether a range of bytes is dirty
 *                                     for a specified client. It clears them.
 *
 * Checks whether a range of bytes has been written to since the last
 * call to memory_region_reset_dirty() with the same @client.  Dirty logging
 * must be enabled.
 *
 * @mr: the memory region being queried.
 * @addr: the address (relative to the start of the region) being queried.
 * @size: the size of the range being queried.
 * @client: the user of the logging information; %DIRTY_MEMORY_MIGRATION or
 *          %DIRTY_MEMORY_VGA.
 */
bool memory_region_test_and_clear_dirty(MemoryRegion *mr, hwaddr addr,
                                        hwaddr size, unsigned client);
/**
 * memory_region_sync_dirty_bitmap: Synchronize a region's dirty bitmap with
 *                                  any external TLBs (e.g. kvm)
 *
 * Flushes dirty information from accelerators such as kvm and vhost-net
 * and makes it available to users of the memory API.
 *
 * @mr: the region being flushed.
 */
void memory_region_sync_dirty_bitmap(MemoryRegion *mr);

/**
 * memory_region_reset_dirty: Mark a range of pages as clean, for a specified
 *                            client.
 *
 * Marks a range of pages as no longer dirty.
 *
 * @mr: the region being updated.
 * @addr: the start of the subrange being cleaned.
 * @size: the size of the subrange being cleaned.
 * @client: the user of the logging information; %DIRTY_MEMORY_MIGRATION or
 *          %DIRTY_MEMORY_VGA.
 */
void memory_region_reset_dirty(MemoryRegion *mr, hwaddr addr,
                               hwaddr size, unsigned client);

/**
 * memory_region_set_readonly: Turn a memory region read-only (or read-write)
 *
 * Allows a memory region to be marked as read-only (turning it into a ROM).
 * only useful on RAM regions.
 *
 * @mr: the region being updated.
 * @readonly: whether rhe region is to be ROM or RAM.
 */
void memory_region_set_readonly(MemoryRegion *mr, bool readonly);

/**
 * memory_region_rom_device_set_romd: enable/disable ROMD mode
 *
 * Allows a ROM device (initialized with memory_region_init_rom_device() to
 * set to ROMD mode (default) or MMIO mode.  When it is in ROMD mode, the
 * device is mapped to guest memory and satisfies read access directly.
 * When in MMIO mode, reads are forwarded to the #MemoryRegion.read function.
 * Writes are always handled by the #MemoryRegion.write function.
 *
 * @mr: the memory region to be updated
 * @romd_mode: %true to put the region into ROMD mode
 */
void memory_region_rom_device_set_romd(MemoryRegion *mr, bool romd_mode);

/**
 * memory_region_set_coalescing: Enable memory coalescing for the region.
 *
 * Enabled writes to a region to be queued for later processing. MMIO ->write
 * callbacks may be delayed until a non-coalesced MMIO is issued.
 * Only useful for IO regions.  Roughly similar to write-combining hardware.
 *
 * @mr: the memory region to be write coalesced
 */
void memory_region_set_coalescing(MemoryRegion *mr);

/**
 * memory_region_add_coalescing: Enable memory coalescing for a sub-range of
 *                               a region.
 *
 * Like memory_region_set_coalescing(), but works on a sub-range of a region.
 * Multiple calls can be issued coalesced disjoint ranges.
 *
 * @mr: the memory region to be updated.
 * @offset: the start of the range within the region to be coalesced.
 * @size: the size of the subrange to be coalesced.
 */
void memory_region_add_coalescing(MemoryRegion *mr,
                                  hwaddr offset,
                                  uint64_t size);

/**
 * memory_region_clear_coalescing: Disable MMIO coalescing for the region.
 *
 * Disables any coalescing caused by memory_region_set_coalescing() or
 * memory_region_add_coalescing().  Roughly equivalent to uncacheble memory
 * hardware.
 *
 * @mr: the memory region to be updated.
 */
void memory_region_clear_coalescing(MemoryRegion *mr);

/**
 * memory_region_set_flush_coalesced: Enforce memory coalescing flush before
 *                                    accesses.
 *
 * Ensure that pending coalesced MMIO request are flushed before the memory
 * region is accessed. This property is automatically enabled for all regions
 * passed to memory_region_set_coalescing() and memory_region_add_coalescing().
 *
 * @mr: the memory region to be updated.
 */
void memory_region_set_flush_coalesced(MemoryRegion *mr);

/**
 * memory_region_clear_flush_coalesced: Disable memory coalescing flush before
 *                                      accesses.
 *
 * Clear the automatic coalesced MMIO flushing enabled via
 * memory_region_set_flush_coalesced. Note that this service has no effect on
 * memory regions that have MMIO coalescing enabled for themselves. For them,
 * automatic flushing will stop once coalescing is disabled.
 *
 * @mr: the memory region to be updated.
 */
void memory_region_clear_flush_coalesced(MemoryRegion *mr);

/**
 * memory_region_add_eventfd: Request an eventfd to be triggered when a word
 *                            is written to a location.
 *
 * Marks a word in an IO region (initialized with memory_region_init_io())
 * as a trigger for an eventfd event.  The I/O callback will not be called.
 * The caller must be prepared to handle failure (that is, take the required
 * action if the callback _is_ called).
 *
 * @mr: the memory region being updated.
 * @addr: the address within @mr that is to be monitored
 * @size: the size of the access to trigger the eventfd
 * @match_data: whether to match against @data, instead of just @addr
 * @data: the data to match against the guest write
 * @fd: the eventfd to be triggered when @addr, @size, and @data all match.
 **/
void memory_region_add_eventfd(MemoryRegion *mr,
                               hwaddr addr,
                               unsigned size,
                               bool match_data,
                               uint64_t data,
                               EventNotifier *e);

/**
 * memory_region_del_eventfd: Cancel an eventfd.
 *
 * Cancels an eventfd trigger requested by a previous
 * memory_region_add_eventfd() call.
 *
 * @mr: the memory region being updated.
 * @addr: the address within @mr that is to be monitored
 * @size: the size of the access to trigger the eventfd
 * @match_data: whether to match against @data, instead of just @addr
 * @data: the data to match against the guest write
 * @fd: the eventfd to be triggered when @addr, @size, and @data all match.
 */
void memory_region_del_eventfd(MemoryRegion *mr,
                               hwaddr addr,
                               unsigned size,
                               bool match_data,
                               uint64_t data,
                               EventNotifier *e);

/**
 * memory_region_add_subregion: Add a subregion to a container.
 *
 * Adds a subregion at @offset.  The subregion may not overlap with other
 * subregions (except for those explicitly marked as overlapping).  A region
 * may only be added once as a subregion (unless removed with
 * memory_region_del_subregion()); use memory_region_init_alias() if you
 * want a region to be a subregion in multiple locations.
 *
 * @mr: the region to contain the new subregion; must be a container
 *      initialized with memory_region_init().
 * @offset: the offset relative to @mr where @subregion is added.
 * @subregion: the subregion to be added.
 */
void memory_region_add_subregion(MemoryRegion *mr,
                                 hwaddr offset,
                                 MemoryRegion *subregion);
/**
 * memory_region_add_subregion_overlap: Add a subregion to a container
 *                                      with overlap.
 *
 * Adds a subregion at @offset.  The subregion may overlap with other
 * subregions.  Conflicts are resolved by having a higher @priority hide a
 * lower @priority. Subregions without priority are taken as @priority 0.
 * A region may only be added once as a subregion (unless removed with
 * memory_region_del_subregion()); use memory_region_init_alias() if you
 * want a region to be a subregion in multiple locations.
 *
 * @mr: the region to contain the new subregion; must be a container
 *      initialized with memory_region_init().
 * @offset: the offset relative to @mr where @subregion is added.
 * @subregion: the subregion to be added.
 * @priority: used for resolving overlaps; highest priority wins.
 */
void memory_region_add_subregion_overlap(MemoryRegion *mr,
                                         hwaddr offset,
                                         MemoryRegion *subregion,
                                         int priority);

/**
 * memory_region_get_ram_addr: Get the ram address associated with a memory
 *                             region
 *
 * DO NOT USE THIS FUNCTION.  This is a temporary workaround while the Xen
 * code is being reworked.
 */
ram_addr_t memory_region_get_ram_addr(MemoryRegion *mr);

/**
 * memory_region_del_subregion: Remove a subregion.
 *
 * Removes a subregion from its container.
 *
 * @mr: the container to be updated.
 * @subregion: the region being removed; must be a current subregion of @mr.
 */
void memory_region_del_subregion(MemoryRegion *mr,
                                 MemoryRegion *subregion);

/*
 * memory_region_set_enabled: dynamically enable or disable a region
 *
 * Enables or disables a memory region.  A disabled memory region
 * ignores all accesses to itself and its subregions.  It does not
 * obscure sibling subregions with lower priority - it simply behaves as
 * if it was removed from the hierarchy.
 *
 * Regions default to being enabled.
 *
 * @mr: the region to be updated
 * @enabled: whether to enable or disable the region
 */
void memory_region_set_enabled(MemoryRegion *mr, bool enabled);

/*
 * memory_region_set_address: dynamically update the address of a region
 *
 * Dynamically updates the address of a region, relative to its parent.
 * May be used on regions are currently part of a memory hierarchy.
 *
 * @mr: the region to be updated
 * @addr: new address, relative to parent region
 */
void memory_region_set_address(MemoryRegion *mr, hwaddr addr);

/*
 * memory_region_set_alias_offset: dynamically update a memory alias's offset
 *
 * Dynamically updates the offset into the target region that an alias points
 * to, as if the fourth argument to memory_region_init_alias() has changed.
 *
 * @mr: the #MemoryRegion to be updated; should be an alias.
 * @offset: the new offset into the target memory region
 */
void memory_region_set_alias_offset(MemoryRegion *mr,
                                    hwaddr offset);

/**
 * memory_region_present: checks if an address relative to a @parent
 * translates into #MemoryRegion within @parent
 *
 * Answer whether a #MemoryRegion within @parent covers the address
 * @addr.
 *
 * @parent: a #MemoryRegion within which @addr is a relative address
 * @addr: the area within @parent to be searched
 */
bool memory_region_present(MemoryRegion *parent, hwaddr addr);

/**
 * memory_region_find: translate an address/size relative to a
 * MemoryRegion into a #MemoryRegionSection.
 *
 * Locates the first #MemoryRegion within @mr that overlaps the range
 * given by @addr and @size.
 *
 * Returns a #MemoryRegionSection that describes a contiguous overlap.
 * It will have the following characteristics:
 *    .@size = 0 iff no overlap was found
 *    .@mr is non-%NULL iff an overlap was found
 *
 * Remember that in the return value the @offset_within_region is
 * relative to the returned region (in the .@mr field), not to the
 * @mr argument.
 *
 * Similarly, the .@offset_within_address_space is relative to the
 * address space that contains both regions, the passed and the
 * returned one.  However, in the special case where the @mr argument
 * has no parent (and thus is the root of the address space), the
 * following will hold:
 *    .@offset_within_address_space >= @addr
 *    .@offset_within_address_space + .@size <= @addr + @size
 *
 * @mr: a MemoryRegion within which @addr is a relative address
 * @addr: start of the area within @as to be searched
 * @size: size of the area to be searched
 */
MemoryRegionSection memory_region_find(MemoryRegion *mr,
                                       hwaddr addr, uint64_t size);

/**
 * address_space_sync_dirty_bitmap: synchronize the dirty log for all memory
 *
 * Synchronizes the dirty page log for an entire address space.
 * @as: the address space that contains the memory being synchronized
 */
void address_space_sync_dirty_bitmap(AddressSpace *as);

/**
 * memory_region_transaction_begin: Start a transaction.
 *
 * During a transaction, changes will be accumulated and made visible
 * only when the transaction ends (is committed).
 */
void memory_region_transaction_begin(void);

/**
 * memory_region_transaction_commit: Commit a transaction and make changes
 *                                   visible to the guest.
 */
void memory_region_transaction_commit(void);

/**
 * memory_listener_register: register callbacks to be called when memory
 *                           sections are mapped or unmapped into an address
 *                           space
 *
 * @listener: an object containing the callbacks to be called
 * @filter: if non-%NULL, only regions in this address space will be observed
 */
void memory_listener_register(MemoryListener *listener, AddressSpace *filter);

/**
 * memory_listener_unregister: undo the effect of memory_listener_register()
 *
 * @listener: an object containing the callbacks to be removed
 */
void memory_listener_unregister(MemoryListener *listener);

/**
 * memory_global_dirty_log_start: begin dirty logging for all regions
 */
void memory_global_dirty_log_start(void);

/**
 * memory_global_dirty_log_stop: end dirty logging for all regions
 */
void memory_global_dirty_log_stop(void);

void mtree_info(fprintf_function mon_printf, void *f);

/**
 * address_space_init: initializes an address space
 *
 * @as: an uninitialized #AddressSpace
 * @root: a #MemoryRegion that routes addesses for the address space
 * @name: an address space name.  The name is only used for debugging
 *        output.
 */
void address_space_init(AddressSpace *as, MemoryRegion *root, const char *name);


/**
 * address_space_destroy: destroy an address space
 *
 * Releases all resources associated with an address space.  After an address space
 * is destroyed, its root memory region (given by address_space_init()) may be destroyed
 * as well.
 *
 * @as: address space to be destroyed
 */
void address_space_destroy(AddressSpace *as);

/**
 * address_space_rw: read from or write to an address space.
 *
 * Return true if the operation hit any unassigned memory or encountered an
 * IOMMU fault.
 *
 * @as: #AddressSpace to be accessed
 * @addr: address within that address space
 * @buf: buffer with the data transferred
 * @is_write: indicates the transfer direction
 */
bool address_space_rw(AddressSpace *as, hwaddr addr, uint8_t *buf,
                      int len, bool is_write);

/**
 * address_space_write: write to address space.
 *
 * Return true if the operation hit any unassigned memory or encountered an
 * IOMMU fault.
 *
 * @as: #AddressSpace to be accessed
 * @addr: address within that address space
 * @buf: buffer with the data transferred
 */
bool address_space_write(AddressSpace *as, hwaddr addr,
                         const uint8_t *buf, int len);

/**
 * address_space_read: read from an address space.
 *
 * Return true if the operation hit any unassigned memory or encountered an
 * IOMMU fault.
 *
 * @as: #AddressSpace to be accessed
 * @addr: address within that address space
 * @buf: buffer with the data transferred
 */
bool address_space_read(AddressSpace *as, hwaddr addr, uint8_t *buf, int len);

/* address_space_translate: translate an address range into an address space
 * into a MemoryRegion and an address range into that section
 *
 * @as: #AddressSpace to be accessed
 * @addr: address within that address space
 * @xlat: pointer to address within the returned memory region section's
 * #MemoryRegion.
 * @len: pointer to length
 * @is_write: indicates the transfer direction
 */
MemoryRegion *address_space_translate(AddressSpace *as, hwaddr addr,
                                      hwaddr *xlat, hwaddr *len,
                                      bool is_write);

/* address_space_access_valid: check for validity of accessing an address
 * space range
 *
 * Check whether memory is assigned to the given address space range, and
 * access is permitted by any IOMMU regions that are active for the address
 * space.
 *
 * For now, addr and len should be aligned to a page size.  This limitation
 * will be lifted in the future.
 *
 * @as: #AddressSpace to be accessed
 * @addr: address within that address space
 * @len: length of the area to be checked
 * @is_write: indicates the transfer direction
 */
bool address_space_access_valid(AddressSpace *as, hwaddr addr, int len, bool is_write);

/* address_space_map: map a physical memory region into a host virtual address
 *
 * May map a subset of the requested range, given by and returned in @plen.
 * May return %NULL if resources needed to perform the mapping are exhausted.
 * Use only for reads OR writes - not for read-modify-write operations.
 * Use cpu_register_map_client() to know when retrying the map operation is
 * likely to succeed.
 *
 * @as: #AddressSpace to be accessed
 * @addr: address within that address space
 * @plen: pointer to length of buffer; updated on return
 * @is_write: indicates the transfer direction
 */
void *address_space_map(AddressSpace *as, hwaddr addr,
                        hwaddr *plen, bool is_write);

/* address_space_unmap: Unmaps a memory region previously mapped by address_space_map()
 *
 * Will also mark the memory as dirty if @is_write == %true.  @access_len gives
 * the amount of memory that was actually read or written by the caller.
 *
 * @as: #AddressSpace used
 * @addr: address within that address space
 * @len: buffer length as returned by address_space_map()
 * @access_len: amount of data actually transferred
 * @is_write: indicates the transfer direction
 */
void address_space_unmap(AddressSpace *as, void *buffer, hwaddr len,
                         int is_write, hwaddr access_len);


#endif

#endif<|MERGE_RESOLUTION|>--- conflicted
+++ resolved
@@ -1,4 +1,29 @@
 /*
+ * Physical memory management API
+ *
+ * Copyright 2011 Red Hat, Inc. and/or its affiliates
+ *
+ * Authors:
+ *  Avi Kivity <avi@redhat.com>
+ *
+ * This work is licensed under the terms of the GNU GPL, version 2.  See
+ * the COPYING file in the top-level directory.
+ *
+ */
+
+#ifndef MEMORY_H
+#define MEMORY_H
+
+#ifndef CONFIG_USER_ONLY
+
+#include <stdint.h>
+#include <stdbool.h>
+#include "qemu-common.h"
+#include "exec/cpu-common.h"
+#ifndef CONFIG_USER_ONLY
+#include "exec/hwaddr.h"
+#endif
+#include "qemu/queue.h"/*
  * Physical memory management API
  *
  * Copyright 2011 Red Hat, Inc. and/or its affiliates
@@ -19,7 +44,8 @@
 #define DIRTY_MEMORY_VGA       0
 #define DIRTY_MEMORY_CODE      1
 #define DIRTY_MEMORY_MIGRATION 2
-#define DIRTY_MEMORY_NUM       3        /* num of dirty bits */
+#define DIRTY_MEMORY_NV2A_GPU  3
+#define DIRTY_MEMORY_NUM       4        /* num of dirty bits */
 
 #include <stdint.h>
 #include <stdbool.h>
@@ -38,17 +64,6 @@
 typedef struct MemoryRegionOps MemoryRegionOps;
 typedef struct MemoryRegionMmio MemoryRegionMmio;
 
-<<<<<<< HEAD
-/* Must match *_DIRTY_FLAGS in cpu-all.h.  To be replaced with dynamic
- * registration.
- */
-#define DIRTY_MEMORY_VGA       0
-#define DIRTY_MEMORY_CODE      1
-#define DIRTY_MEMORY_MIGRATION 3
-#define DIRTY_MEMORY_NV2A_GPU  4
-
-=======
->>>>>>> a9e8aeb3
 struct MemoryRegionMmio {
     CPUReadMemoryFunc *read[3];
     CPUWriteMemoryFunc *write[3];
@@ -578,22 +593,6 @@
                              hwaddr size);
 
 /**
- * memory_region_set_client_dirty: Mark a range of bytes as dirty
-                                   in a memory region for a specified client.
- *
- * Marks a range of bytes as dirty, after it has been dirtied outside
- * guest code.
- *
- * @mr: the memory region being dirtied.
- * @addr: the address (relative to the start of the region) being dirtied.
- * @size: size of the range being dirtied.
- * @client: the user of the logging information; %DIRTY_MEMORY_MIGRATION or
- *          %DIRTY_MEMORY_VGA.
- */
-void memory_region_set_client_dirty(MemoryRegion *mr, hwaddr addr,
-                                    hwaddr size, unsigned client);
-
-/**
  * memory_region_test_and_clear_dirty: Check whether a range of bytes is dirty
  *                                     for a specified client. It clears them.
  *
@@ -1081,4 +1080,1040 @@
 
 #endif
 
+#endif
+
+#include "qemu/int128.h"
+#include "qemu/notify.h"
+
+#define MAX_PHYS_ADDR_SPACE_BITS 62
+#define MAX_PHYS_ADDR            (((hwaddr)1 << MAX_PHYS_ADDR_SPACE_BITS) - 1)
+
+typedef struct MemoryRegionOps MemoryRegionOps;
+typedef struct MemoryRegionMmio MemoryRegionMmio;
+
+/* Must match *_DIRTY_FLAGS in cpu-all.h.  To be replaced with dynamic
+ * registration.
+ */
+#define DIRTY_MEMORY_VGA       0
+#define DIRTY_MEMORY_CODE      1
+#define DIRTY_MEMORY_MIGRATION 3
+
+struct MemoryRegionMmio {
+    CPUReadMemoryFunc *read[3];
+    CPUWriteMemoryFunc *write[3];
+};
+
+typedef struct IOMMUTLBEntry IOMMUTLBEntry;
+
+/* See address_space_translate: bit 0 is read, bit 1 is write.  */
+typedef enum {
+    IOMMU_NONE = 0,
+    IOMMU_RO   = 1,
+    IOMMU_WO   = 2,
+    IOMMU_RW   = 3,
+} IOMMUAccessFlags;
+
+struct IOMMUTLBEntry {
+    AddressSpace    *target_as;
+    hwaddr           iova;
+    hwaddr           translated_addr;
+    hwaddr           addr_mask;  /* 0xfff = 4k translation */
+    IOMMUAccessFlags perm;
+};
+
+/*
+ * Memory region callbacks
+ */
+struct MemoryRegionOps {
+    /* Read from the memory region. @addr is relative to @mr; @size is
+     * in bytes. */
+    uint64_t (*read)(void *opaque,
+                     hwaddr addr,
+                     unsigned size);
+    /* Write to the memory region. @addr is relative to @mr; @size is
+     * in bytes. */
+    void (*write)(void *opaque,
+                  hwaddr addr,
+                  uint64_t data,
+                  unsigned size);
+
+    enum device_endian endianness;
+    /* Guest-visible constraints: */
+    struct {
+        /* If nonzero, specify bounds on access sizes beyond which a machine
+         * check is thrown.
+         */
+        unsigned min_access_size;
+        unsigned max_access_size;
+        /* If true, unaligned accesses are supported.  Otherwise unaligned
+         * accesses throw machine checks.
+         */
+         bool unaligned;
+        /*
+         * If present, and returns #false, the transaction is not accepted
+         * by the device (and results in machine dependent behaviour such
+         * as a machine check exception).
+         */
+        bool (*accepts)(void *opaque, hwaddr addr,
+                        unsigned size, bool is_write);
+    } valid;
+    /* Internal implementation constraints: */
+    struct {
+        /* If nonzero, specifies the minimum size implemented.  Smaller sizes
+         * will be rounded upwards and a partial result will be returned.
+         */
+        unsigned min_access_size;
+        /* If nonzero, specifies the maximum size implemented.  Larger sizes
+         * will be done as a series of accesses with smaller sizes.
+         */
+        unsigned max_access_size;
+        /* If true, unaligned accesses are supported.  Otherwise all accesses
+         * are converted to (possibly multiple) naturally aligned accesses.
+         */
+         bool unaligned;
+    } impl;
+
+    /* If .read and .write are not present, old_mmio may be used for
+     * backwards compatibility with old mmio registration
+     */
+    const MemoryRegionMmio old_mmio;
+};
+
+typedef struct MemoryRegionIOMMUOps MemoryRegionIOMMUOps;
+
+struct MemoryRegionIOMMUOps {
+    /* Return a TLB entry that contains a given address. */
+    IOMMUTLBEntry (*translate)(MemoryRegion *iommu, hwaddr addr);
+};
+
+typedef struct CoalescedMemoryRange CoalescedMemoryRange;
+typedef struct MemoryRegionIoeventfd MemoryRegionIoeventfd;
+
+struct MemoryRegion {
+    /* All fields are private - violators will be prosecuted */
+    const MemoryRegionOps *ops;
+    const MemoryRegionIOMMUOps *iommu_ops;
+    void *opaque;
+    struct Object *owner;
+    MemoryRegion *parent;
+    Int128 size;
+    hwaddr addr;
+    void (*destructor)(MemoryRegion *mr);
+    ram_addr_t ram_addr;
+    bool subpage;
+    bool terminates;
+    bool romd_mode;
+    bool ram;
+    bool readonly; /* For RAM regions */
+    bool enabled;
+    bool rom_device;
+    bool warning_printed; /* For reservations */
+    bool flush_coalesced_mmio;
+    MemoryRegion *alias;
+    hwaddr alias_offset;
+    int priority;
+    bool may_overlap;
+    QTAILQ_HEAD(subregions, MemoryRegion) subregions;
+    QTAILQ_ENTRY(MemoryRegion) subregions_link;
+    QTAILQ_HEAD(coalesced_ranges, CoalescedMemoryRange) coalesced;
+    const char *name;
+    uint8_t dirty_log_mask;
+    unsigned ioeventfd_nb;
+    MemoryRegionIoeventfd *ioeventfds;
+    NotifierList iommu_notify;
+};
+
+typedef struct MemoryListener MemoryListener;
+
+/**
+ * MemoryListener: callbacks structure for updates to the physical memory map
+ *
+ * Allows a component to adjust to changes in the guest-visible memory map.
+ * Use with memory_listener_register() and memory_listener_unregister().
+ */
+struct MemoryListener {
+    void (*begin)(MemoryListener *listener);
+    void (*commit)(MemoryListener *listener);
+    void (*region_add)(MemoryListener *listener, MemoryRegionSection *section);
+    void (*region_del)(MemoryListener *listener, MemoryRegionSection *section);
+    void (*region_nop)(MemoryListener *listener, MemoryRegionSection *section);
+    void (*log_start)(MemoryListener *listener, MemoryRegionSection *section);
+    void (*log_stop)(MemoryListener *listener, MemoryRegionSection *section);
+    void (*log_sync)(MemoryListener *listener, MemoryRegionSection *section);
+    void (*log_global_start)(MemoryListener *listener);
+    void (*log_global_stop)(MemoryListener *listener);
+    void (*eventfd_add)(MemoryListener *listener, MemoryRegionSection *section,
+                        bool match_data, uint64_t data, EventNotifier *e);
+    void (*eventfd_del)(MemoryListener *listener, MemoryRegionSection *section,
+                        bool match_data, uint64_t data, EventNotifier *e);
+    void (*coalesced_mmio_add)(MemoryListener *listener, MemoryRegionSection *section,
+                               hwaddr addr, hwaddr len);
+    void (*coalesced_mmio_del)(MemoryListener *listener, MemoryRegionSection *section,
+                               hwaddr addr, hwaddr len);
+    /* Lower = earlier (during add), later (during del) */
+    unsigned priority;
+    AddressSpace *address_space_filter;
+    QTAILQ_ENTRY(MemoryListener) link;
+};
+
+/**
+ * AddressSpace: describes a mapping of addresses to #MemoryRegion objects
+ */
+struct AddressSpace {
+    /* All fields are private. */
+    char *name;
+    MemoryRegion *root;
+    struct FlatView *current_map;
+    int ioeventfd_nb;
+    struct MemoryRegionIoeventfd *ioeventfds;
+    struct AddressSpaceDispatch *dispatch;
+    struct AddressSpaceDispatch *next_dispatch;
+    MemoryListener dispatch_listener;
+
+    QTAILQ_ENTRY(AddressSpace) address_spaces_link;
+};
+
+/**
+ * MemoryRegionSection: describes a fragment of a #MemoryRegion
+ *
+ * @mr: the region, or %NULL if empty
+ * @address_space: the address space the region is mapped in
+ * @offset_within_region: the beginning of the section, relative to @mr's start
+ * @size: the size of the section; will not exceed @mr's boundaries
+ * @offset_within_address_space: the address of the first byte of the section
+ *     relative to the region's address space
+ * @readonly: writes to this section are ignored
+ */
+struct MemoryRegionSection {
+    MemoryRegion *mr;
+    AddressSpace *address_space;
+    hwaddr offset_within_region;
+    Int128 size;
+    hwaddr offset_within_address_space;
+    bool readonly;
+};
+
+/**
+ * memory_region_init: Initialize a memory region
+ *
+ * The region typically acts as a container for other memory regions.  Use
+ * memory_region_add_subregion() to add subregions.
+ *
+ * @mr: the #MemoryRegion to be initialized
+ * @owner: the object that tracks the region's reference count
+ * @name: used for debugging; not visible to the user or ABI
+ * @size: size of the region; any subregions beyond this size will be clipped
+ */
+void memory_region_init(MemoryRegion *mr,
+                        struct Object *owner,
+                        const char *name,
+                        uint64_t size);
+
+/**
+ * memory_region_ref: Add 1 to a memory region's reference count
+ *
+ * Whenever memory regions are accessed outside the BQL, they need to be
+ * preserved against hot-unplug.  MemoryRegions actually do not have their
+ * own reference count; they piggyback on a QOM object, their "owner".
+ * This function adds a reference to the owner.
+ *
+ * All MemoryRegions must have an owner if they can disappear, even if the
+ * device they belong to operates exclusively under the BQL.  This is because
+ * the region could be returned at any time by memory_region_find, and this
+ * is usually under guest control.
+ *
+ * @mr: the #MemoryRegion
+ */
+void memory_region_ref(MemoryRegion *mr);
+
+/**
+ * memory_region_unref: Remove 1 to a memory region's reference count
+ *
+ * Whenever memory regions are accessed outside the BQL, they need to be
+ * preserved against hot-unplug.  MemoryRegions actually do not have their
+ * own reference count; they piggyback on a QOM object, their "owner".
+ * This function removes a reference to the owner and possibly destroys it.
+ *
+ * @mr: the #MemoryRegion
+ */
+void memory_region_unref(MemoryRegion *mr);
+
+/**
+ * memory_region_init_io: Initialize an I/O memory region.
+ *
+ * Accesses into the region will cause the callbacks in @ops to be called.
+ * if @size is nonzero, subregions will be clipped to @size.
+ *
+ * @mr: the #MemoryRegion to be initialized.
+ * @owner: the object that tracks the region's reference count
+ * @ops: a structure containing read and write callbacks to be used when
+ *       I/O is performed on the region.
+ * @opaque: passed to to the read and write callbacks of the @ops structure.
+ * @name: used for debugging; not visible to the user or ABI
+ * @size: size of the region.
+ */
+void memory_region_init_io(MemoryRegion *mr,
+                           struct Object *owner,
+                           const MemoryRegionOps *ops,
+                           void *opaque,
+                           const char *name,
+                           uint64_t size);
+
+/**
+ * memory_region_init_ram:  Initialize RAM memory region.  Accesses into the
+ *                          region will modify memory directly.
+ *
+ * @mr: the #MemoryRegion to be initialized.
+ * @owner: the object that tracks the region's reference count
+ * @name: the name of the region.
+ * @size: size of the region.
+ */
+void memory_region_init_ram(MemoryRegion *mr,
+                            struct Object *owner,
+                            const char *name,
+                            uint64_t size);
+
+/**
+ * memory_region_init_ram_ptr:  Initialize RAM memory region from a
+ *                              user-provided pointer.  Accesses into the
+ *                              region will modify memory directly.
+ *
+ * @mr: the #MemoryRegion to be initialized.
+ * @owner: the object that tracks the region's reference count
+ * @name: the name of the region.
+ * @size: size of the region.
+ * @ptr: memory to be mapped; must contain at least @size bytes.
+ */
+void memory_region_init_ram_ptr(MemoryRegion *mr,
+                                struct Object *owner,
+                                const char *name,
+                                uint64_t size,
+                                void *ptr);
+
+/**
+ * memory_region_init_alias: Initialize a memory region that aliases all or a
+ *                           part of another memory region.
+ *
+ * @mr: the #MemoryRegion to be initialized.
+ * @owner: the object that tracks the region's reference count
+ * @name: used for debugging; not visible to the user or ABI
+ * @orig: the region to be referenced; @mr will be equivalent to
+ *        @orig between @offset and @offset + @size - 1.
+ * @offset: start of the section in @orig to be referenced.
+ * @size: size of the region.
+ */
+void memory_region_init_alias(MemoryRegion *mr,
+                              struct Object *owner,
+                              const char *name,
+                              MemoryRegion *orig,
+                              hwaddr offset,
+                              uint64_t size);
+
+/**
+ * memory_region_init_rom_device:  Initialize a ROM memory region.  Writes are
+ *                                 handled via callbacks.
+ *
+ * @mr: the #MemoryRegion to be initialized.
+ * @owner: the object that tracks the region's reference count
+ * @ops: callbacks for write access handling.
+ * @name: the name of the region.
+ * @size: size of the region.
+ */
+void memory_region_init_rom_device(MemoryRegion *mr,
+                                   struct Object *owner,
+                                   const MemoryRegionOps *ops,
+                                   void *opaque,
+                                   const char *name,
+                                   uint64_t size);
+
+/**
+ * memory_region_init_reservation: Initialize a memory region that reserves
+ *                                 I/O space.
+ *
+ * A reservation region primariy serves debugging purposes.  It claims I/O
+ * space that is not supposed to be handled by QEMU itself.  Any access via
+ * the memory API will cause an abort().
+ *
+ * @mr: the #MemoryRegion to be initialized
+ * @owner: the object that tracks the region's reference count
+ * @name: used for debugging; not visible to the user or ABI
+ * @size: size of the region.
+ */
+void memory_region_init_reservation(MemoryRegion *mr,
+                                    struct Object *owner,
+                                    const char *name,
+                                    uint64_t size);
+
+/**
+ * memory_region_init_iommu: Initialize a memory region that translates
+ * addresses
+ *
+ * An IOMMU region translates addresses and forwards accesses to a target
+ * memory region.
+ *
+ * @mr: the #MemoryRegion to be initialized
+ * @owner: the object that tracks the region's reference count
+ * @ops: a function that translates addresses into the @target region
+ * @name: used for debugging; not visible to the user or ABI
+ * @size: size of the region.
+ */
+void memory_region_init_iommu(MemoryRegion *mr,
+                              struct Object *owner,
+                              const MemoryRegionIOMMUOps *ops,
+                              const char *name,
+                              uint64_t size);
+
+/**
+ * memory_region_destroy: Destroy a memory region and reclaim all resources.
+ *
+ * @mr: the region to be destroyed.  May not currently be a subregion
+ *      (see memory_region_add_subregion()) or referenced in an alias
+ *      (see memory_region_init_alias()).
+ */
+void memory_region_destroy(MemoryRegion *mr);
+
+/**
+ * memory_region_owner: get a memory region's owner.
+ *
+ * @mr: the memory region being queried.
+ */
+struct Object *memory_region_owner(MemoryRegion *mr);
+
+/**
+ * memory_region_size: get a memory region's size.
+ *
+ * @mr: the memory region being queried.
+ */
+uint64_t memory_region_size(MemoryRegion *mr);
+
+/**
+ * memory_region_is_ram: check whether a memory region is random access
+ *
+ * Returns %true is a memory region is random access.
+ *
+ * @mr: the memory region being queried
+ */
+bool memory_region_is_ram(MemoryRegion *mr);
+
+/**
+ * memory_region_is_romd: check whether a memory region is in ROMD mode
+ *
+ * Returns %true if a memory region is a ROM device and currently set to allow
+ * direct reads.
+ *
+ * @mr: the memory region being queried
+ */
+static inline bool memory_region_is_romd(MemoryRegion *mr)
+{
+    return mr->rom_device && mr->romd_mode;
+}
+
+/**
+ * memory_region_is_iommu: check whether a memory region is an iommu
+ *
+ * Returns %true is a memory region is an iommu.
+ *
+ * @mr: the memory region being queried
+ */
+bool memory_region_is_iommu(MemoryRegion *mr);
+
+/**
+ * memory_region_notify_iommu: notify a change in an IOMMU translation entry.
+ *
+ * @mr: the memory region that was changed
+ * @entry: the new entry in the IOMMU translation table.  The entry
+ *         replaces all old entries for the same virtual I/O address range.
+ *         Deleted entries have .@perm == 0.
+ */
+void memory_region_notify_iommu(MemoryRegion *mr,
+                                IOMMUTLBEntry entry);
+
+/**
+ * memory_region_register_iommu_notifier: register a notifier for changes to
+ * IOMMU translation entries.
+ *
+ * @mr: the memory region to observe
+ * @n: the notifier to be added; the notifier receives a pointer to an
+ *     #IOMMUTLBEntry as the opaque value; the pointer ceases to be
+ *     valid on exit from the notifier.
+ */
+void memory_region_register_iommu_notifier(MemoryRegion *mr, Notifier *n);
+
+/**
+ * memory_region_unregister_iommu_notifier: unregister a notifier for
+ * changes to IOMMU translation entries.
+ *
+ * @n: the notifier to be removed.
+ */
+void memory_region_unregister_iommu_notifier(Notifier *n);
+
+/**
+ * memory_region_name: get a memory region's name
+ *
+ * Returns the string that was used to initialize the memory region.
+ *
+ * @mr: the memory region being queried
+ */
+const char *memory_region_name(MemoryRegion *mr);
+
+/**
+ * memory_region_is_logging: return whether a memory region is logging writes
+ *
+ * Returns %true if the memory region is logging writes
+ *
+ * @mr: the memory region being queried
+ */
+bool memory_region_is_logging(MemoryRegion *mr);
+
+/**
+ * memory_region_is_rom: check whether a memory region is ROM
+ *
+ * Returns %true is a memory region is read-only memory.
+ *
+ * @mr: the memory region being queried
+ */
+bool memory_region_is_rom(MemoryRegion *mr);
+
+/**
+ * memory_region_get_ram_ptr: Get a pointer into a RAM memory region.
+ *
+ * Returns a host pointer to a RAM memory region (created with
+ * memory_region_init_ram() or memory_region_init_ram_ptr()).  Use with
+ * care.
+ *
+ * @mr: the memory region being queried.
+ */
+void *memory_region_get_ram_ptr(MemoryRegion *mr);
+
+/**
+ * memory_region_set_log: Turn dirty logging on or off for a region.
+ *
+ * Turns dirty logging on or off for a specified client (display, migration).
+ * Only meaningful for RAM regions.
+ *
+ * @mr: the memory region being updated.
+ * @log: whether dirty logging is to be enabled or disabled.
+ * @client: the user of the logging information; %DIRTY_MEMORY_MIGRATION or
+ *          %DIRTY_MEMORY_VGA.
+ */
+void memory_region_set_log(MemoryRegion *mr, bool log, unsigned client);
+
+/**
+ * memory_region_get_dirty: Check whether a range of bytes is dirty
+ *                          for a specified client.
+ *
+ * Checks whether a range of bytes has been written to since the last
+ * call to memory_region_reset_dirty() with the same @client.  Dirty logging
+ * must be enabled.
+ *
+ * @mr: the memory region being queried.
+ * @addr: the address (relative to the start of the region) being queried.
+ * @size: the size of the range being queried.
+ * @client: the user of the logging information; %DIRTY_MEMORY_MIGRATION or
+ *          %DIRTY_MEMORY_VGA.
+ */
+bool memory_region_get_dirty(MemoryRegion *mr, hwaddr addr,
+                             hwaddr size, unsigned client);
+
+/**
+ * memory_region_set_dirty: Mark a range of bytes as dirty in a memory region.
+ *
+ * Marks a range of bytes as dirty, after it has been dirtied outside
+ * guest code.
+ *
+ * @mr: the memory region being dirtied.
+ * @addr: the address (relative to the start of the region) being dirtied.
+ * @size: size of the range being dirtied.
+ */
+void memory_region_set_dirty(MemoryRegion *mr, hwaddr addr,
+                             hwaddr size);
+
+/**
+ * memory_region_test_and_clear_dirty: Check whether a range of bytes is dirty
+ *                                     for a specified client. It clears them.
+ *
+ * Checks whether a range of bytes has been written to since the last
+ * call to memory_region_reset_dirty() with the same @client.  Dirty logging
+ * must be enabled.
+ *
+ * @mr: the memory region being queried.
+ * @addr: the address (relative to the start of the region) being queried.
+ * @size: the size of the range being queried.
+ * @client: the user of the logging information; %DIRTY_MEMORY_MIGRATION or
+ *          %DIRTY_MEMORY_VGA.
+ */
+bool memory_region_test_and_clear_dirty(MemoryRegion *mr, hwaddr addr,
+                                        hwaddr size, unsigned client);
+/**
+ * memory_region_sync_dirty_bitmap: Synchronize a region's dirty bitmap with
+ *                                  any external TLBs (e.g. kvm)
+ *
+ * Flushes dirty information from accelerators such as kvm and vhost-net
+ * and makes it available to users of the memory API.
+ *
+ * @mr: the region being flushed.
+ */
+void memory_region_sync_dirty_bitmap(MemoryRegion *mr);
+
+/**
+ * memory_region_reset_dirty: Mark a range of pages as clean, for a specified
+ *                            client.
+ *
+ * Marks a range of pages as no longer dirty.
+ *
+ * @mr: the region being updated.
+ * @addr: the start of the subrange being cleaned.
+ * @size: the size of the subrange being cleaned.
+ * @client: the user of the logging information; %DIRTY_MEMORY_MIGRATION or
+ *          %DIRTY_MEMORY_VGA.
+ */
+void memory_region_reset_dirty(MemoryRegion *mr, hwaddr addr,
+                               hwaddr size, unsigned client);
+
+/**
+ * memory_region_set_readonly: Turn a memory region read-only (or read-write)
+ *
+ * Allows a memory region to be marked as read-only (turning it into a ROM).
+ * only useful on RAM regions.
+ *
+ * @mr: the region being updated.
+ * @readonly: whether rhe region is to be ROM or RAM.
+ */
+void memory_region_set_readonly(MemoryRegion *mr, bool readonly);
+
+/**
+ * memory_region_rom_device_set_romd: enable/disable ROMD mode
+ *
+ * Allows a ROM device (initialized with memory_region_init_rom_device() to
+ * set to ROMD mode (default) or MMIO mode.  When it is in ROMD mode, the
+ * device is mapped to guest memory and satisfies read access directly.
+ * When in MMIO mode, reads are forwarded to the #MemoryRegion.read function.
+ * Writes are always handled by the #MemoryRegion.write function.
+ *
+ * @mr: the memory region to be updated
+ * @romd_mode: %true to put the region into ROMD mode
+ */
+void memory_region_rom_device_set_romd(MemoryRegion *mr, bool romd_mode);
+
+/**
+ * memory_region_set_coalescing: Enable memory coalescing for the region.
+ *
+ * Enabled writes to a region to be queued for later processing. MMIO ->write
+ * callbacks may be delayed until a non-coalesced MMIO is issued.
+ * Only useful for IO regions.  Roughly similar to write-combining hardware.
+ *
+ * @mr: the memory region to be write coalesced
+ */
+void memory_region_set_coalescing(MemoryRegion *mr);
+
+/**
+ * memory_region_add_coalescing: Enable memory coalescing for a sub-range of
+ *                               a region.
+ *
+ * Like memory_region_set_coalescing(), but works on a sub-range of a region.
+ * Multiple calls can be issued coalesced disjoint ranges.
+ *
+ * @mr: the memory region to be updated.
+ * @offset: the start of the range within the region to be coalesced.
+ * @size: the size of the subrange to be coalesced.
+ */
+void memory_region_add_coalescing(MemoryRegion *mr,
+                                  hwaddr offset,
+                                  uint64_t size);
+
+/**
+ * memory_region_clear_coalescing: Disable MMIO coalescing for the region.
+ *
+ * Disables any coalescing caused by memory_region_set_coalescing() or
+ * memory_region_add_coalescing().  Roughly equivalent to uncacheble memory
+ * hardware.
+ *
+ * @mr: the memory region to be updated.
+ */
+void memory_region_clear_coalescing(MemoryRegion *mr);
+
+/**
+ * memory_region_set_flush_coalesced: Enforce memory coalescing flush before
+ *                                    accesses.
+ *
+ * Ensure that pending coalesced MMIO request are flushed before the memory
+ * region is accessed. This property is automatically enabled for all regions
+ * passed to memory_region_set_coalescing() and memory_region_add_coalescing().
+ *
+ * @mr: the memory region to be updated.
+ */
+void memory_region_set_flush_coalesced(MemoryRegion *mr);
+
+/**
+ * memory_region_clear_flush_coalesced: Disable memory coalescing flush before
+ *                                      accesses.
+ *
+ * Clear the automatic coalesced MMIO flushing enabled via
+ * memory_region_set_flush_coalesced. Note that this service has no effect on
+ * memory regions that have MMIO coalescing enabled for themselves. For them,
+ * automatic flushing will stop once coalescing is disabled.
+ *
+ * @mr: the memory region to be updated.
+ */
+void memory_region_clear_flush_coalesced(MemoryRegion *mr);
+
+/**
+ * memory_region_add_eventfd: Request an eventfd to be triggered when a word
+ *                            is written to a location.
+ *
+ * Marks a word in an IO region (initialized with memory_region_init_io())
+ * as a trigger for an eventfd event.  The I/O callback will not be called.
+ * The caller must be prepared to handle failure (that is, take the required
+ * action if the callback _is_ called).
+ *
+ * @mr: the memory region being updated.
+ * @addr: the address within @mr that is to be monitored
+ * @size: the size of the access to trigger the eventfd
+ * @match_data: whether to match against @data, instead of just @addr
+ * @data: the data to match against the guest write
+ * @fd: the eventfd to be triggered when @addr, @size, and @data all match.
+ **/
+void memory_region_add_eventfd(MemoryRegion *mr,
+                               hwaddr addr,
+                               unsigned size,
+                               bool match_data,
+                               uint64_t data,
+                               EventNotifier *e);
+
+/**
+ * memory_region_del_eventfd: Cancel an eventfd.
+ *
+ * Cancels an eventfd trigger requested by a previous
+ * memory_region_add_eventfd() call.
+ *
+ * @mr: the memory region being updated.
+ * @addr: the address within @mr that is to be monitored
+ * @size: the size of the access to trigger the eventfd
+ * @match_data: whether to match against @data, instead of just @addr
+ * @data: the data to match against the guest write
+ * @fd: the eventfd to be triggered when @addr, @size, and @data all match.
+ */
+void memory_region_del_eventfd(MemoryRegion *mr,
+                               hwaddr addr,
+                               unsigned size,
+                               bool match_data,
+                               uint64_t data,
+                               EventNotifier *e);
+
+/**
+ * memory_region_add_subregion: Add a subregion to a container.
+ *
+ * Adds a subregion at @offset.  The subregion may not overlap with other
+ * subregions (except for those explicitly marked as overlapping).  A region
+ * may only be added once as a subregion (unless removed with
+ * memory_region_del_subregion()); use memory_region_init_alias() if you
+ * want a region to be a subregion in multiple locations.
+ *
+ * @mr: the region to contain the new subregion; must be a container
+ *      initialized with memory_region_init().
+ * @offset: the offset relative to @mr where @subregion is added.
+ * @subregion: the subregion to be added.
+ */
+void memory_region_add_subregion(MemoryRegion *mr,
+                                 hwaddr offset,
+                                 MemoryRegion *subregion);
+/**
+ * memory_region_add_subregion_overlap: Add a subregion to a container
+ *                                      with overlap.
+ *
+ * Adds a subregion at @offset.  The subregion may overlap with other
+ * subregions.  Conflicts are resolved by having a higher @priority hide a
+ * lower @priority. Subregions without priority are taken as @priority 0.
+ * A region may only be added once as a subregion (unless removed with
+ * memory_region_del_subregion()); use memory_region_init_alias() if you
+ * want a region to be a subregion in multiple locations.
+ *
+ * @mr: the region to contain the new subregion; must be a container
+ *      initialized with memory_region_init().
+ * @offset: the offset relative to @mr where @subregion is added.
+ * @subregion: the subregion to be added.
+ * @priority: used for resolving overlaps; highest priority wins.
+ */
+void memory_region_add_subregion_overlap(MemoryRegion *mr,
+                                         hwaddr offset,
+                                         MemoryRegion *subregion,
+                                         int priority);
+
+/**
+ * memory_region_get_ram_addr: Get the ram address associated with a memory
+ *                             region
+ *
+ * DO NOT USE THIS FUNCTION.  This is a temporary workaround while the Xen
+ * code is being reworked.
+ */
+ram_addr_t memory_region_get_ram_addr(MemoryRegion *mr);
+
+/**
+ * memory_region_del_subregion: Remove a subregion.
+ *
+ * Removes a subregion from its container.
+ *
+ * @mr: the container to be updated.
+ * @subregion: the region being removed; must be a current subregion of @mr.
+ */
+void memory_region_del_subregion(MemoryRegion *mr,
+                                 MemoryRegion *subregion);
+
+/*
+ * memory_region_set_enabled: dynamically enable or disable a region
+ *
+ * Enables or disables a memory region.  A disabled memory region
+ * ignores all accesses to itself and its subregions.  It does not
+ * obscure sibling subregions with lower priority - it simply behaves as
+ * if it was removed from the hierarchy.
+ *
+ * Regions default to being enabled.
+ *
+ * @mr: the region to be updated
+ * @enabled: whether to enable or disable the region
+ */
+void memory_region_set_enabled(MemoryRegion *mr, bool enabled);
+
+/*
+ * memory_region_set_address: dynamically update the address of a region
+ *
+ * Dynamically updates the address of a region, relative to its parent.
+ * May be used on regions are currently part of a memory hierarchy.
+ *
+ * @mr: the region to be updated
+ * @addr: new address, relative to parent region
+ */
+void memory_region_set_address(MemoryRegion *mr, hwaddr addr);
+
+/*
+ * memory_region_set_alias_offset: dynamically update a memory alias's offset
+ *
+ * Dynamically updates the offset into the target region that an alias points
+ * to, as if the fourth argument to memory_region_init_alias() has changed.
+ *
+ * @mr: the #MemoryRegion to be updated; should be an alias.
+ * @offset: the new offset into the target memory region
+ */
+void memory_region_set_alias_offset(MemoryRegion *mr,
+                                    hwaddr offset);
+
+/**
+ * memory_region_present: translate an address/size relative to a
+ * MemoryRegion into a #MemoryRegionSection.
+ *
+ * Answer whether a #MemoryRegion within @parent covers the address
+ * @addr.
+ *
+ * @parent: a MemoryRegion within which @addr is a relative address
+ * @addr: the area within @parent to be searched
+ */
+bool memory_region_present(MemoryRegion *parent, hwaddr addr);
+
+/**
+ * memory_region_find: translate an address/size relative to a
+ * MemoryRegion into a #MemoryRegionSection.
+ *
+ * Locates the first #MemoryRegion within @mr that overlaps the range
+ * given by @addr and @size.
+ *
+ * Returns a #MemoryRegionSection that describes a contiguous overlap.
+ * It will have the following characteristics:
+ *    .@size = 0 iff no overlap was found
+ *    .@mr is non-%NULL iff an overlap was found
+ *
+ * Remember that in the return value the @offset_within_region is
+ * relative to the returned region (in the .@mr field), not to the
+ * @mr argument.
+ *
+ * Similarly, the .@offset_within_address_space is relative to the
+ * address space that contains both regions, the passed and the
+ * returned one.  However, in the special case where the @mr argument
+ * has no parent (and thus is the root of the address space), the
+ * following will hold:
+ *    .@offset_within_address_space >= @addr
+ *    .@offset_within_address_space + .@size <= @addr + @size
+ *
+ * @mr: a MemoryRegion within which @addr is a relative address
+ * @addr: start of the area within @as to be searched
+ * @size: size of the area to be searched
+ */
+MemoryRegionSection memory_region_find(MemoryRegion *mr,
+                                       hwaddr addr, uint64_t size);
+
+/**
+ * address_space_sync_dirty_bitmap: synchronize the dirty log for all memory
+ *
+ * Synchronizes the dirty page log for an entire address space.
+ * @as: the address space that contains the memory being synchronized
+ */
+void address_space_sync_dirty_bitmap(AddressSpace *as);
+
+/**
+ * memory_region_transaction_begin: Start a transaction.
+ *
+ * During a transaction, changes will be accumulated and made visible
+ * only when the transaction ends (is committed).
+ */
+void memory_region_transaction_begin(void);
+
+/**
+ * memory_region_transaction_commit: Commit a transaction and make changes
+ *                                   visible to the guest.
+ */
+void memory_region_transaction_commit(void);
+
+/**
+ * memory_listener_register: register callbacks to be called when memory
+ *                           sections are mapped or unmapped into an address
+ *                           space
+ *
+ * @listener: an object containing the callbacks to be called
+ * @filter: if non-%NULL, only regions in this address space will be observed
+ */
+void memory_listener_register(MemoryListener *listener, AddressSpace *filter);
+
+/**
+ * memory_listener_unregister: undo the effect of memory_listener_register()
+ *
+ * @listener: an object containing the callbacks to be removed
+ */
+void memory_listener_unregister(MemoryListener *listener);
+
+/**
+ * memory_global_dirty_log_start: begin dirty logging for all regions
+ */
+void memory_global_dirty_log_start(void);
+
+/**
+ * memory_global_dirty_log_stop: end dirty logging for all regions
+ */
+void memory_global_dirty_log_stop(void);
+
+void mtree_info(fprintf_function mon_printf, void *f);
+
+/**
+ * address_space_init: initializes an address space
+ *
+ * @as: an uninitialized #AddressSpace
+ * @root: a #MemoryRegion that routes addesses for the address space
+ * @name: an address space name.  The name is only used for debugging
+ *        output.
+ */
+void address_space_init(AddressSpace *as, MemoryRegion *root, const char *name);
+
+
+/**
+ * address_space_destroy: destroy an address space
+ *
+ * Releases all resources associated with an address space.  After an address space
+ * is destroyed, its root memory region (given by address_space_init()) may be destroyed
+ * as well.
+ *
+ * @as: address space to be destroyed
+ */
+void address_space_destroy(AddressSpace *as);
+
+/**
+ * address_space_rw: read from or write to an address space.
+ *
+ * Return true if the operation hit any unassigned memory or encountered an
+ * IOMMU fault.
+ *
+ * @as: #AddressSpace to be accessed
+ * @addr: address within that address space
+ * @buf: buffer with the data transferred
+ * @is_write: indicates the transfer direction
+ */
+bool address_space_rw(AddressSpace *as, hwaddr addr, uint8_t *buf,
+                      int len, bool is_write);
+
+/**
+ * address_space_write: write to address space.
+ *
+ * Return true if the operation hit any unassigned memory or encountered an
+ * IOMMU fault.
+ *
+ * @as: #AddressSpace to be accessed
+ * @addr: address within that address space
+ * @buf: buffer with the data transferred
+ */
+bool address_space_write(AddressSpace *as, hwaddr addr,
+                         const uint8_t *buf, int len);
+
+/**
+ * address_space_read: read from an address space.
+ *
+ * Return true if the operation hit any unassigned memory or encountered an
+ * IOMMU fault.
+ *
+ * @as: #AddressSpace to be accessed
+ * @addr: address within that address space
+ * @buf: buffer with the data transferred
+ */
+bool address_space_read(AddressSpace *as, hwaddr addr, uint8_t *buf, int len);
+
+/* address_space_translate: translate an address range into an address space
+ * into a MemoryRegion and an address range into that section
+ *
+ * @as: #AddressSpace to be accessed
+ * @addr: address within that address space
+ * @xlat: pointer to address within the returned memory region section's
+ * #MemoryRegion.
+ * @len: pointer to length
+ * @is_write: indicates the transfer direction
+ */
+MemoryRegion *address_space_translate(AddressSpace *as, hwaddr addr,
+                                      hwaddr *xlat, hwaddr *len,
+                                      bool is_write);
+
+/* address_space_access_valid: check for validity of accessing an address
+ * space range
+ *
+ * Check whether memory is assigned to the given address space range, and
+ * access is permitted by any IOMMU regions that are active for the address
+ * space.
+ *
+ * For now, addr and len should be aligned to a page size.  This limitation
+ * will be lifted in the future.
+ *
+ * @as: #AddressSpace to be accessed
+ * @addr: address within that address space
+ * @len: length of the area to be checked
+ * @is_write: indicates the transfer direction
+ */
+bool address_space_access_valid(AddressSpace *as, hwaddr addr, int len, bool is_write);
+
+/* address_space_map: map a physical memory region into a host virtual address
+ *
+ * May map a subset of the requested range, given by and returned in @plen.
+ * May return %NULL if resources needed to perform the mapping are exhausted.
+ * Use only for reads OR writes - not for read-modify-write operations.
+ * Use cpu_register_map_client() to know when retrying the map operation is
+ * likely to succeed.
+ *
+ * @as: #AddressSpace to be accessed
+ * @addr: address within that address space
+ * @plen: pointer to length of buffer; updated on return
+ * @is_write: indicates the transfer direction
+ */
+void *address_space_map(AddressSpace *as, hwaddr addr,
+                        hwaddr *plen, bool is_write);
+
+/* address_space_unmap: Unmaps a memory region previously mapped by address_space_map()
+ *
+ * Will also mark the memory as dirty if @is_write == %true.  @access_len gives
+ * the amount of memory that was actually read or written by the caller.
+ *
+ * @as: #AddressSpace used
+ * @addr: address within that address space
+ * @len: buffer length as returned by address_space_map()
+ * @access_len: amount of data actually transferred
+ * @is_write: indicates the transfer direction
+ */
+void address_space_unmap(AddressSpace *as, void *buffer, hwaddr len,
+                         int is_write, hwaddr access_len);
+
+
+#endif
+
 #endif