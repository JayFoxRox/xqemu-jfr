# -*- Mode: makefile -*-

include ../config-host.mak
include config-target.mak
include config-devices.mak
include $(SRC_PATH)/rules.mak

$(call set-vpath, $(SRC_PATH))
ifdef CONFIG_LINUX
QEMU_CFLAGS += -I../linux-headers
endif
QEMU_CFLAGS += -I.. -I$(SRC_PATH)/target-$(TARGET_BASE_ARCH) -DNEED_CPU_H

QEMU_CFLAGS+=-I$(SRC_PATH)/include

ifdef CONFIG_USER_ONLY
# user emulator name
QEMU_PROG=qemu-$(TARGET_NAME)
else
# system emulator name
ifneq (,$(findstring -mwindows,$(libs_softmmu)))
# Terminate program name with a 'w' because the linker builds a windows executable.
QEMU_PROGW=qemu-system-$(TARGET_NAME)w$(EXESUF)
endif # windows executable
QEMU_PROG=qemu-system-$(TARGET_NAME)$(EXESUF)
endif

PROGS=$(QEMU_PROG)
ifdef QEMU_PROGW
PROGS+=$(QEMU_PROGW)
endif
STPFILES=

config-target.h: config-target.h-timestamp
config-target.h-timestamp: config-target.mak

ifdef CONFIG_TRACE_SYSTEMTAP
stap: $(QEMU_PROG).stp-installed $(QEMU_PROG).stp

ifdef CONFIG_USER_ONLY
TARGET_TYPE=user
else
TARGET_TYPE=system
endif

$(QEMU_PROG).stp-installed: $(SRC_PATH)/trace-events
	$(call quiet-command,$(TRACETOOL) \
		--format=stap \
		--backend=$(TRACE_BACKEND) \
		--binary=$(bindir)/$(QEMU_PROG) \
		--target-name=$(TARGET_NAME) \
		--target-type=$(TARGET_TYPE) \
		< $< > $@,"  GEN   $(TARGET_DIR)$(QEMU_PROG).stp-installed")

$(QEMU_PROG).stp: $(SRC_PATH)/trace-events
	$(call quiet-command,$(TRACETOOL) \
		--format=stap \
		--backend=$(TRACE_BACKEND) \
		--binary=$(realpath .)/$(QEMU_PROG) \
		--target-name=$(TARGET_NAME) \
		--target-type=$(TARGET_TYPE) \
		< $< > $@,"  GEN   $(TARGET_DIR)$(QEMU_PROG).stp")

else
stap:
endif

all: $(PROGS) stap

# Dummy command so that make thinks it has done something
	@true

#########################################################
# cpu emulator library
obj-y = exec.o translate-all.o cpu-exec.o
obj-y += tcg/tcg.o tcg/optimize.o
obj-$(CONFIG_TCG_INTERPRETER) += tci.o
obj-$(CONFIG_TCG_INTERPRETER) += disas/tci.o
obj-y += fpu/softfloat.o
obj-y += target-$(TARGET_BASE_ARCH)/
obj-y += disas.o
obj-$(call notempty,$(TARGET_XML_FILES)) += gdbstub-xml.o
obj-$(call lnot,$(CONFIG_KVM)) += kvm-stub.o

#########################################################
# Linux user emulator target

ifdef CONFIG_LINUX_USER

QEMU_CFLAGS+=-I$(SRC_PATH)/linux-user/$(TARGET_ABI_DIR) -I$(SRC_PATH)/linux-user

obj-y += linux-user/
obj-y += gdbstub.o thunk.o user-exec.o

endif #CONFIG_LINUX_USER

#########################################################
# BSD user emulator target

ifdef CONFIG_BSD_USER

QEMU_CFLAGS+=-I$(SRC_PATH)/bsd-user -I$(SRC_PATH)/bsd-user/$(TARGET_ABI_DIR)

obj-y += bsd-user/
obj-y += gdbstub.o user-exec.o

endif #CONFIG_BSD_USER

#########################################################
# System emulator target
ifdef CONFIG_SOFTMMU
obj-y += arch_init.o cpus.o monitor.o gdbstub.o balloon.o ioport.o
obj-y += qtest.o
obj-y += hw/
obj-$(CONFIG_FDT) += device_tree.o
obj-$(CONFIG_KVM) += kvm-all.o
obj-y += memory.o savevm.o cputlb.o
obj-y += memory_mapping.o
obj-y += dump.o
LIBS+=$(libs_softmmu)

# xen support
obj-$(CONFIG_XEN) += xen-all.o xen-mapcache.o
obj-$(call lnot,$(CONFIG_XEN)) += xen-stub.o

# Hardware support
ifeq ($(TARGET_NAME), sparc64)
obj-y += hw/sparc64/
else
obj-y += hw/$(TARGET_BASE_ARCH)/
endif

<<<<<<< HEAD
# OpenGl Support
obj-gl-y += gl/gloffscreen_common.o 
obj-gl-$(CONFIG_WIN32) += gl/gloffscreen_wgl.o
obj-gl-$(CONFIG_DARWIN) += gl/gloffscreen_cgl.o
# GLX / EGL selector
ifeq (1,1)
obj-gl-$(CONFIG_LINUX) += gl/gloffscreen_glx.o
else
obj-gl-$(CONFIG_LINUX) += gl/gloffscreen_egl.o
endif
obj-$(CONFIG_OPENGL) += $(obj-gl-y)

main.o: QEMU_CFLAGS+=$(GPROF_CFLAGS)

=======
>>>>>>> a9e8aeb3
GENERATED_HEADERS += hmp-commands.h qmp-commands-old.h

endif # CONFIG_SOFTMMU

# Workaround for http://gcc.gnu.org/PR55489, see configure.
%/translate.o: QEMU_CFLAGS += $(TRANSLATE_OPT_CFLAGS)

dummy := $(call unnest-vars,,obj-y)

# we are making another call to unnest-vars with different vars, protect obj-y,
# it can be overriden in subdir Makefile.objs
obj-y-save := $(obj-y)

block-obj-y :=
common-obj-y :=
include $(SRC_PATH)/Makefile.objs
dummy := $(call unnest-vars,.., \
               block-obj-y \
               block-obj-m \
               common-obj-y \
               common-obj-m)

# Now restore obj-y
obj-y := $(obj-y-save)

all-obj-y = $(obj-y) $(common-obj-y)
all-obj-$(CONFIG_SOFTMMU) += $(block-obj-y)

ifndef CONFIG_HAIKU
LIBS+=-lm
endif

ifdef QEMU_PROGW
# The linker builds a windows executable. Make also a console executable.
$(QEMU_PROGW): $(all-obj-y) ../libqemuutil.a ../libqemustub.a
	$(call LINK,$^)
$(QEMU_PROG): $(QEMU_PROGW)
	$(call quiet-command,$(OBJCOPY) --subsystem console $(QEMU_PROGW) $(QEMU_PROG),"  GEN   $(TARGET_DIR)$(QEMU_PROG)")
else
$(QEMU_PROG): $(all-obj-y) ../libqemuutil.a ../libqemustub.a
	$(call LINK,$^)
endif

gdbstub-xml.c: $(TARGET_XML_FILES) $(SRC_PATH)/scripts/feature_to_c.sh
	$(call quiet-command,rm -f $@ && $(SHELL) $(SRC_PATH)/scripts/feature_to_c.sh $@ $(TARGET_XML_FILES),"  GEN   $(TARGET_DIR)$@")

hmp-commands.h: $(SRC_PATH)/hmp-commands.hx
	$(call quiet-command,sh $(SRC_PATH)/scripts/hxtool -h < $< > $@,"  GEN   $(TARGET_DIR)$@")

qmp-commands-old.h: $(SRC_PATH)/qmp-commands.hx
	$(call quiet-command,sh $(SRC_PATH)/scripts/hxtool -h < $< > $@,"  GEN   $(TARGET_DIR)$@")

clean:
	rm -f *.a *~ $(PROGS)
	rm -f $(shell find . -name '*.[od]')
	rm -f hmp-commands.h qmp-commands-old.h gdbstub-xml.c
ifdef CONFIG_TRACE_SYSTEMTAP
	rm -f *.stp
endif

install: all
ifneq ($(PROGS),)
	$(INSTALL) -m 755 $(PROGS) "$(DESTDIR)$(bindir)"
ifneq ($(STRIP),)
	$(STRIP) $(patsubst %,"$(DESTDIR)$(bindir)/%",$(PROGS))
endif
endif
ifdef CONFIG_TRACE_SYSTEMTAP
	$(INSTALL_DIR) "$(DESTDIR)$(qemu_datadir)/../systemtap/tapset"
	$(INSTALL_DATA) $(QEMU_PROG).stp-installed "$(DESTDIR)$(qemu_datadir)/../systemtap/tapset/$(QEMU_PROG).stp"
endif

GENERATED_HEADERS += config-target.h
Makefile: $(GENERATED_HEADERS)<|MERGE_RESOLUTION|>--- conflicted
+++ resolved
@@ -130,7 +130,6 @@
 obj-y += hw/$(TARGET_BASE_ARCH)/
 endif
 
-<<<<<<< HEAD
 # OpenGl Support
 obj-gl-y += gl/gloffscreen_common.o 
 obj-gl-$(CONFIG_WIN32) += gl/gloffscreen_wgl.o
@@ -145,8 +144,6 @@
 
 main.o: QEMU_CFLAGS+=$(GPROF_CFLAGS)
 
-=======
->>>>>>> a9e8aeb3
 GENERATED_HEADERS += hmp-commands.h qmp-commands-old.h
 
 endif # CONFIG_SOFTMMU
