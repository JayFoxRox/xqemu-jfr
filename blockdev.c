/*
 * QEMU host block devices
 *
 * Copyright (c) 2003-2008 Fabrice Bellard
 *
 * This work is licensed under the terms of the GNU GPL, version 2 or
 * later.  See the COPYING file in the top-level directory.
 *
 * This file incorporates work covered by the following copyright and
 * permission notice:
 *
 * Copyright (c) 2003-2008 Fabrice Bellard
 *
 * Permission is hereby granted, free of charge, to any person obtaining a copy
 * of this software and associated documentation files (the "Software"), to deal
 * in the Software without restriction, including without limitation the rights
 * to use, copy, modify, merge, publish, distribute, sublicense, and/or sell
 * copies of the Software, and to permit persons to whom the Software is
 * furnished to do so, subject to the following conditions:
 *
 * The above copyright notice and this permission notice shall be included in
 * all copies or substantial portions of the Software.
 *
 * THE SOFTWARE IS PROVIDED "AS IS", WITHOUT WARRANTY OF ANY KIND, EXPRESS OR
 * IMPLIED, INCLUDING BUT NOT LIMITED TO THE WARRANTIES OF MERCHANTABILITY,
 * FITNESS FOR A PARTICULAR PURPOSE AND NONINFRINGEMENT. IN NO EVENT SHALL
 * THE AUTHORS OR COPYRIGHT HOLDERS BE LIABLE FOR ANY CLAIM, DAMAGES OR OTHER
 * LIABILITY, WHETHER IN AN ACTION OF CONTRACT, TORT OR OTHERWISE, ARISING FROM,
 * OUT OF OR IN CONNECTION WITH THE SOFTWARE OR THE USE OR OTHER DEALINGS IN
 * THE SOFTWARE.
 */

#include "sysemu/blockdev.h"
#include "hw/block/block.h"
#include "block/blockjob.h"
#include "monitor/monitor.h"
#include "qapi/qmp/qerror.h"
#include "qemu/option.h"
#include "qemu/config-file.h"
#include "qapi/qmp/types.h"
#include "qapi-visit.h"
#include "qapi/qmp-output-visitor.h"
#include "sysemu/sysemu.h"
#include "block/block_int.h"
#include "qmp-commands.h"
#include "trace.h"
#include "sysemu/arch_init.h"

static QTAILQ_HEAD(drivelist, DriveInfo) drives = QTAILQ_HEAD_INITIALIZER(drives);

static const char *const if_name[IF_COUNT] = {
    [IF_NONE] = "none",
    [IF_IDE] = "ide",
    [IF_SCSI] = "scsi",
    [IF_FLOPPY] = "floppy",
    [IF_PFLASH] = "pflash",
    [IF_MTD] = "mtd",
    [IF_SD] = "sd",
    [IF_VIRTIO] = "virtio",
    [IF_XEN] = "xen",
};

static const int if_max_devs[IF_COUNT] = {
    /*
     * Do not change these numbers!  They govern how drive option
     * index maps to unit and bus.  That mapping is ABI.
     *
     * All controllers used to imlement if=T drives need to support
     * if_max_devs[T] units, for any T with if_max_devs[T] != 0.
     * Otherwise, some index values map to "impossible" bus, unit
     * values.
     *
     * For instance, if you change [IF_SCSI] to 255, -drive
     * if=scsi,index=12 no longer means bus=1,unit=5, but
     * bus=0,unit=12.  With an lsi53c895a controller (7 units max),
     * the drive can't be set up.  Regression.
     */
    [IF_IDE] = 2,
    [IF_SCSI] = 7,
};

/*
 * We automatically delete the drive when a device using it gets
 * unplugged.  Questionable feature, but we can't just drop it.
 * Device models call blockdev_mark_auto_del() to schedule the
 * automatic deletion, and generic qdev code calls blockdev_auto_del()
 * when deletion is actually safe.
 */
void blockdev_mark_auto_del(BlockDriverState *bs)
{
    DriveInfo *dinfo = drive_get_by_blockdev(bs);

    if (dinfo && !dinfo->enable_auto_del) {
        return;
    }

    if (bs->job) {
        block_job_cancel(bs->job);
    }
    if (dinfo) {
        dinfo->auto_del = 1;
    }
}

void blockdev_auto_del(BlockDriverState *bs)
{
    DriveInfo *dinfo = drive_get_by_blockdev(bs);

    if (dinfo && dinfo->auto_del) {
        drive_put_ref(dinfo);
    }
}

static int drive_index_to_bus_id(BlockInterfaceType type, int index)
{
    int max_devs = if_max_devs[type];
    return max_devs ? index / max_devs : 0;
}

static int drive_index_to_unit_id(BlockInterfaceType type, int index)
{
    int max_devs = if_max_devs[type];
    return max_devs ? index % max_devs : index;
}

QemuOpts *drive_def(const char *optstr)
{
    return qemu_opts_parse(qemu_find_opts("drive"), optstr, 0);
}

QemuOpts *drive_add(BlockInterfaceType type, int index, const char *file,
                    const char *optstr)
{
    QemuOpts *opts;
    char buf[32];

    opts = drive_def(optstr);
    if (!opts) {
        return NULL;
    }
    if (type != IF_DEFAULT) {
        qemu_opt_set(opts, "if", if_name[type]);
    }
    if (index >= 0) {
        snprintf(buf, sizeof(buf), "%d", index);
        qemu_opt_set(opts, "index", buf);
    }
    if (file)
        qemu_opt_set(opts, "file", file);
    return opts;
}

DriveInfo *drive_get(BlockInterfaceType type, int bus, int unit)
{
    DriveInfo *dinfo;

    /* seek interface, bus and unit */

    QTAILQ_FOREACH(dinfo, &drives, next) {
        if (dinfo->type == type &&
	    dinfo->bus == bus &&
	    dinfo->unit == unit)
            return dinfo;
    }

    return NULL;
}

DriveInfo *drive_get_by_index(BlockInterfaceType type, int index)
{
    return drive_get(type,
                     drive_index_to_bus_id(type, index),
                     drive_index_to_unit_id(type, index));
}

int drive_get_max_bus(BlockInterfaceType type)
{
    int max_bus;
    DriveInfo *dinfo;

    max_bus = -1;
    QTAILQ_FOREACH(dinfo, &drives, next) {
        if(dinfo->type == type &&
           dinfo->bus > max_bus)
            max_bus = dinfo->bus;
    }
    return max_bus;
}

/* Get a block device.  This should only be used for single-drive devices
   (e.g. SD/Floppy/MTD).  Multi-disk devices (scsi/ide) should use the
   appropriate bus.  */
DriveInfo *drive_get_next(BlockInterfaceType type)
{
    static int next_block_unit[IF_COUNT];

    return drive_get(type, 0, next_block_unit[type]++);
}

DriveInfo *drive_get_by_blockdev(BlockDriverState *bs)
{
    DriveInfo *dinfo;

    QTAILQ_FOREACH(dinfo, &drives, next) {
        if (dinfo->bdrv == bs) {
            return dinfo;
        }
    }
    return NULL;
}

static void bdrv_format_print(void *opaque, const char *name)
{
    error_printf(" %s", name);
}

static void drive_uninit(DriveInfo *dinfo)
{
    if (dinfo->opts) {
        qemu_opts_del(dinfo->opts);
    }

    bdrv_unref(dinfo->bdrv);
    g_free(dinfo->id);
    QTAILQ_REMOVE(&drives, dinfo, next);
    g_free(dinfo->serial);
    g_free(dinfo);
}

void drive_put_ref(DriveInfo *dinfo)
{
    assert(dinfo->refcount);
    if (--dinfo->refcount == 0) {
        drive_uninit(dinfo);
    }
}

void drive_get_ref(DriveInfo *dinfo)
{
    dinfo->refcount++;
}

typedef struct {
    QEMUBH *bh;
    BlockDriverState *bs;
} BDRVPutRefBH;

static void bdrv_put_ref_bh(void *opaque)
{
    BDRVPutRefBH *s = opaque;

    bdrv_unref(s->bs);
    qemu_bh_delete(s->bh);
    g_free(s);
}

/*
 * Release a BDS reference in a BH
 *
 * It is not safe to use bdrv_unref() from a callback function when the callers
 * still need the BlockDriverState.  In such cases we schedule a BH to release
 * the reference.
 */
static void bdrv_put_ref_bh_schedule(BlockDriverState *bs)
{
    BDRVPutRefBH *s;

    s = g_new(BDRVPutRefBH, 1);
    s->bh = qemu_bh_new(bdrv_put_ref_bh, s);
    s->bs = bs;
    qemu_bh_schedule(s->bh);
}

static int parse_block_error_action(const char *buf, bool is_read, Error **errp)
{
    if (!strcmp(buf, "ignore")) {
        return BLOCKDEV_ON_ERROR_IGNORE;
    } else if (!is_read && !strcmp(buf, "enospc")) {
        return BLOCKDEV_ON_ERROR_ENOSPC;
    } else if (!strcmp(buf, "stop")) {
        return BLOCKDEV_ON_ERROR_STOP;
    } else if (!strcmp(buf, "report")) {
        return BLOCKDEV_ON_ERROR_REPORT;
    } else {
        error_setg(errp, "'%s' invalid %s error action",
                   buf, is_read ? "read" : "write");
        return -1;
    }
}

static bool check_throttle_config(ThrottleConfig *cfg, Error **errp)
{
    if (throttle_conflicting(cfg)) {
        error_setg(errp, "bps/iops/max total values and read/write values"
                         " cannot be used at the same time");
        return false;
    }

    if (!throttle_is_valid(cfg)) {
        error_setg(errp, "bps/iops/maxs values must be 0 or greater");
        return false;
    }

    return true;
}

typedef enum { MEDIA_DISK, MEDIA_CDROM } DriveMediaType;

/* Takes the ownership of bs_opts */
static DriveInfo *blockdev_init(const char *file, QDict *bs_opts,
                                Error **errp)
{
    const char *buf;
    const char *serial;
    int ro = 0;
    int bdrv_flags = 0;
    int on_read_error, on_write_error;
    DriveInfo *dinfo;
    ThrottleConfig cfg;
    int snapshot = 0;
    bool copy_on_read;
    bool locked;
    int ret;
    Error *error = NULL;
    QemuOpts *opts;
    const char *id;
    bool has_driver_specific_opts;
    BlockDriver *drv = NULL;

    /* Check common options by copying from bs_opts to opts, all other options
     * stay in bs_opts for processing by bdrv_open(). */
    id = qdict_get_try_str(bs_opts, "id");
    opts = qemu_opts_create(&qemu_common_drive_opts, id, 1, &error);
    if (error) {
        error_propagate(errp, error);
        return NULL;
    }

    qemu_opts_absorb_qdict(opts, bs_opts, &error);
    if (error) {
        error_propagate(errp, error);
        goto early_err;
    }

    if (id) {
        qdict_del(bs_opts, "id");
    }

    has_driver_specific_opts = !!qdict_size(bs_opts);

    /* extract parameters */
    snapshot = qemu_opt_get_bool(opts, "snapshot", 0);
    ro = qemu_opt_get_bool(opts, "read-only", 0);
    copy_on_read = qemu_opt_get_bool(opts, "copy-on-read", false);

<<<<<<< HEAD
    locked = qemu_opt_get_bool(opts, "locked", false);

    file = qemu_opt_get(opts, "file");
=======
>>>>>>> a9e8aeb3
    serial = qemu_opt_get(opts, "serial");

    if ((buf = qemu_opt_get(opts, "discard")) != NULL) {
        if (bdrv_parse_discard_flags(buf, &bdrv_flags) != 0) {
            error_setg(errp, "invalid discard option");
            goto early_err;
        }
    }

    if (qemu_opt_get_bool(opts, "cache.writeback", true)) {
        bdrv_flags |= BDRV_O_CACHE_WB;
    }
    if (qemu_opt_get_bool(opts, "cache.direct", false)) {
        bdrv_flags |= BDRV_O_NOCACHE;
    }
    if (qemu_opt_get_bool(opts, "cache.no-flush", false)) {
        bdrv_flags |= BDRV_O_NO_FLUSH;
    }

#ifdef CONFIG_LINUX_AIO
    if ((buf = qemu_opt_get(opts, "aio")) != NULL) {
        if (!strcmp(buf, "native")) {
            bdrv_flags |= BDRV_O_NATIVE_AIO;
        } else if (!strcmp(buf, "threads")) {
            /* this is the default */
        } else {
           error_setg(errp, "invalid aio option");
           goto early_err;
        }
    }
#endif

    if ((buf = qemu_opt_get(opts, "format")) != NULL) {
        if (is_help_option(buf)) {
            error_printf("Supported formats:");
            bdrv_iterate_format(bdrv_format_print, NULL);
            error_printf("\n");
            goto early_err;
        }

        drv = bdrv_find_format(buf);
        if (!drv) {
            error_setg(errp, "'%s' invalid format", buf);
            goto early_err;
        }
    }

    /* disk I/O throttling */
    memset(&cfg, 0, sizeof(cfg));
    cfg.buckets[THROTTLE_BPS_TOTAL].avg =
        qemu_opt_get_number(opts, "throttling.bps-total", 0);
    cfg.buckets[THROTTLE_BPS_READ].avg  =
        qemu_opt_get_number(opts, "throttling.bps-read", 0);
    cfg.buckets[THROTTLE_BPS_WRITE].avg =
        qemu_opt_get_number(opts, "throttling.bps-write", 0);
    cfg.buckets[THROTTLE_OPS_TOTAL].avg =
        qemu_opt_get_number(opts, "throttling.iops-total", 0);
    cfg.buckets[THROTTLE_OPS_READ].avg =
        qemu_opt_get_number(opts, "throttling.iops-read", 0);
    cfg.buckets[THROTTLE_OPS_WRITE].avg =
        qemu_opt_get_number(opts, "throttling.iops-write", 0);

    cfg.buckets[THROTTLE_BPS_TOTAL].max =
        qemu_opt_get_number(opts, "throttling.bps-total-max", 0);
    cfg.buckets[THROTTLE_BPS_READ].max  =
        qemu_opt_get_number(opts, "throttling.bps-read-max", 0);
    cfg.buckets[THROTTLE_BPS_WRITE].max =
        qemu_opt_get_number(opts, "throttling.bps-write-max", 0);
    cfg.buckets[THROTTLE_OPS_TOTAL].max =
        qemu_opt_get_number(opts, "throttling.iops-total-max", 0);
    cfg.buckets[THROTTLE_OPS_READ].max =
        qemu_opt_get_number(opts, "throttling.iops-read-max", 0);
    cfg.buckets[THROTTLE_OPS_WRITE].max =
        qemu_opt_get_number(opts, "throttling.iops-write-max", 0);

    cfg.op_size = qemu_opt_get_number(opts, "throttling.iops-size", 0);

    if (!check_throttle_config(&cfg, &error)) {
        error_propagate(errp, error);
        goto early_err;
    }

    on_write_error = BLOCKDEV_ON_ERROR_ENOSPC;
    if ((buf = qemu_opt_get(opts, "werror")) != NULL) {
        on_write_error = parse_block_error_action(buf, 0, &error);
        if (error) {
            error_propagate(errp, error);
            goto early_err;
        }
    }

    on_read_error = BLOCKDEV_ON_ERROR_REPORT;
    if ((buf = qemu_opt_get(opts, "rerror")) != NULL) {
        on_read_error = parse_block_error_action(buf, 1, &error);
        if (error) {
            error_propagate(errp, error);
            goto early_err;
        }
    }

    if (bdrv_find_node(qemu_opts_id(opts))) {
        error_setg(errp, "device id=%s is conflicting with a node-name",
                   qemu_opts_id(opts));
        goto early_err;
    }

    /* init */
    dinfo = g_malloc0(sizeof(*dinfo));
    dinfo->id = g_strdup(qemu_opts_id(opts));
    dinfo->bdrv = bdrv_new(dinfo->id);
    dinfo->bdrv->open_flags = snapshot ? BDRV_O_SNAPSHOT : 0;
    dinfo->bdrv->read_only = ro;
    dinfo->refcount = 1;
    dinfo->locked = locked;
    if (serial != NULL) {
        dinfo->serial = g_strdup(serial);
    }
    QTAILQ_INSERT_TAIL(&drives, dinfo, next);

    bdrv_set_on_error(dinfo->bdrv, on_read_error, on_write_error);

    /* disk I/O throttling */
    if (throttle_enabled(&cfg)) {
        bdrv_io_limits_enable(dinfo->bdrv);
        bdrv_set_io_limits(dinfo->bdrv, &cfg);
    }

    if (!file || !*file) {
        if (has_driver_specific_opts) {
            file = NULL;
        } else {
            QDECREF(bs_opts);
            qemu_opts_del(opts);
            return dinfo;
        }
    }
    if (snapshot) {
        /* always use cache=unsafe with snapshot */
        bdrv_flags &= ~BDRV_O_CACHE_MASK;
        bdrv_flags |= (BDRV_O_SNAPSHOT|BDRV_O_CACHE_WB|BDRV_O_NO_FLUSH);
    }

    if (copy_on_read) {
        bdrv_flags |= BDRV_O_COPY_ON_READ;
    }

    if (runstate_check(RUN_STATE_INMIGRATE)) {
        bdrv_flags |= BDRV_O_INCOMING;
    }

    bdrv_flags |= ro ? 0 : BDRV_O_RDWR;

    QINCREF(bs_opts);
    ret = bdrv_open(&dinfo->bdrv, file, NULL, bs_opts, bdrv_flags, drv, &error);

    if (ret < 0) {
        error_setg(errp, "could not open disk image %s: %s",
                   file ?: dinfo->id, error_get_pretty(error));
        error_free(error);
        goto err;
    }

    if (bdrv_key_required(dinfo->bdrv))
        autostart = 0;

    QDECREF(bs_opts);
    qemu_opts_del(opts);

    return dinfo;

err:
    bdrv_unref(dinfo->bdrv);
    g_free(dinfo->id);
    QTAILQ_REMOVE(&drives, dinfo, next);
    g_free(dinfo);
early_err:
    QDECREF(bs_opts);
    qemu_opts_del(opts);
    return NULL;
}

static void qemu_opt_rename(QemuOpts *opts, const char *from, const char *to)
{
    const char *value;

    value = qemu_opt_get(opts, from);
    if (value) {
        qemu_opt_set(opts, to, value);
        qemu_opt_unset(opts, from);
    }
}

QemuOptsList qemu_legacy_drive_opts = {
    .name = "drive",
    .head = QTAILQ_HEAD_INITIALIZER(qemu_legacy_drive_opts.head),
    .desc = {
        {
            .name = "bus",
            .type = QEMU_OPT_NUMBER,
            .help = "bus number",
        },{
            .name = "unit",
            .type = QEMU_OPT_NUMBER,
            .help = "unit number (i.e. lun for scsi)",
        },{
            .name = "index",
            .type = QEMU_OPT_NUMBER,
            .help = "index number",
        },{
            .name = "media",
            .type = QEMU_OPT_STRING,
            .help = "media type (disk, cdrom)",
        },{
            .name = "if",
            .type = QEMU_OPT_STRING,
            .help = "interface (ide, scsi, sd, mtd, floppy, pflash, virtio)",
        },{
            .name = "cyls",
            .type = QEMU_OPT_NUMBER,
            .help = "number of cylinders (ide disk geometry)",
        },{
            .name = "heads",
            .type = QEMU_OPT_NUMBER,
            .help = "number of heads (ide disk geometry)",
        },{
            .name = "secs",
            .type = QEMU_OPT_NUMBER,
            .help = "number of sectors (ide disk geometry)",
        },{
            .name = "trans",
            .type = QEMU_OPT_STRING,
            .help = "chs translation (auto, lba, none)",
        },{
            .name = "boot",
            .type = QEMU_OPT_BOOL,
            .help = "(deprecated, ignored)",
        },{
            .name = "addr",
            .type = QEMU_OPT_STRING,
            .help = "pci address (virtio only)",
        },{
            .name = "file",
            .type = QEMU_OPT_STRING,
            .help = "file name",
        },

        /* Options that are passed on, but have special semantics with -drive */
        {
            .name = "read-only",
            .type = QEMU_OPT_BOOL,
            .help = "open drive file as read-only",
        },{
            .name = "rerror",
            .type = QEMU_OPT_STRING,
            .help = "read error action",
        },{
            .name = "werror",
            .type = QEMU_OPT_STRING,
            .help = "write error action",
        },{
            .name = "copy-on-read",
            .type = QEMU_OPT_BOOL,
            .help = "copy read data from backing file into image file",
        },

        { /* end of list */ }
    },
};

DriveInfo *drive_init(QemuOpts *all_opts, BlockInterfaceType block_default_type)
{
    const char *value;
    DriveInfo *dinfo = NULL;
    QDict *bs_opts;
    QemuOpts *legacy_opts;
    DriveMediaType media = MEDIA_DISK;
    BlockInterfaceType type;
    int cyls, heads, secs, translation;
    int max_devs, bus_id, unit_id, index;
    const char *devaddr;
    const char *werror, *rerror;
    bool read_only = false;
    bool copy_on_read;
    const char *filename;
    Error *local_err = NULL;

    /* Change legacy command line options into QMP ones */
    qemu_opt_rename(all_opts, "iops", "throttling.iops-total");
    qemu_opt_rename(all_opts, "iops_rd", "throttling.iops-read");
    qemu_opt_rename(all_opts, "iops_wr", "throttling.iops-write");

    qemu_opt_rename(all_opts, "bps", "throttling.bps-total");
    qemu_opt_rename(all_opts, "bps_rd", "throttling.bps-read");
    qemu_opt_rename(all_opts, "bps_wr", "throttling.bps-write");

    qemu_opt_rename(all_opts, "iops_max", "throttling.iops-total-max");
    qemu_opt_rename(all_opts, "iops_rd_max", "throttling.iops-read-max");
    qemu_opt_rename(all_opts, "iops_wr_max", "throttling.iops-write-max");

    qemu_opt_rename(all_opts, "bps_max", "throttling.bps-total-max");
    qemu_opt_rename(all_opts, "bps_rd_max", "throttling.bps-read-max");
    qemu_opt_rename(all_opts, "bps_wr_max", "throttling.bps-write-max");

    qemu_opt_rename(all_opts,
                    "iops_size", "throttling.iops-size");

    qemu_opt_rename(all_opts, "readonly", "read-only");

    value = qemu_opt_get(all_opts, "cache");
    if (value) {
        int flags = 0;

        if (bdrv_parse_cache_flags(value, &flags) != 0) {
            error_report("invalid cache option");
            return NULL;
        }

        /* Specific options take precedence */
        if (!qemu_opt_get(all_opts, "cache.writeback")) {
            qemu_opt_set_bool(all_opts, "cache.writeback",
                              !!(flags & BDRV_O_CACHE_WB));
        }
        if (!qemu_opt_get(all_opts, "cache.direct")) {
            qemu_opt_set_bool(all_opts, "cache.direct",
                              !!(flags & BDRV_O_NOCACHE));
        }
        if (!qemu_opt_get(all_opts, "cache.no-flush")) {
            qemu_opt_set_bool(all_opts, "cache.no-flush",
                              !!(flags & BDRV_O_NO_FLUSH));
        }
        qemu_opt_unset(all_opts, "cache");
    }

    /* Get a QDict for processing the options */
    bs_opts = qdict_new();
    qemu_opts_to_qdict(all_opts, bs_opts);

    legacy_opts = qemu_opts_create(&qemu_legacy_drive_opts, NULL, 0,
                                   &error_abort);
    qemu_opts_absorb_qdict(legacy_opts, bs_opts, &local_err);
    if (local_err) {
        qerror_report_err(local_err);
        error_free(local_err);
        goto fail;
    }

    /* Deprecated option boot=[on|off] */
    if (qemu_opt_get(legacy_opts, "boot") != NULL) {
        fprintf(stderr, "qemu-kvm: boot=on|off is deprecated and will be "
                "ignored. Future versions will reject this parameter. Please "
                "update your scripts.\n");
    }

    /* Media type */
    value = qemu_opt_get(legacy_opts, "media");
    if (value) {
        if (!strcmp(value, "disk")) {
            media = MEDIA_DISK;
        } else if (!strcmp(value, "cdrom")) {
            media = MEDIA_CDROM;
            read_only = true;
        } else {
            error_report("'%s' invalid media", value);
            goto fail;
        }
    }

    /* copy-on-read is disabled with a warning for read-only devices */
    read_only |= qemu_opt_get_bool(legacy_opts, "read-only", false);
    copy_on_read = qemu_opt_get_bool(legacy_opts, "copy-on-read", false);

    if (read_only && copy_on_read) {
        error_report("warning: disabling copy-on-read on read-only drive");
        copy_on_read = false;
    }

    qdict_put(bs_opts, "read-only",
              qstring_from_str(read_only ? "on" : "off"));
    qdict_put(bs_opts, "copy-on-read",
              qstring_from_str(copy_on_read ? "on" :"off"));

    /* Controller type */
    value = qemu_opt_get(legacy_opts, "if");
    if (value) {
        for (type = 0;
             type < IF_COUNT && strcmp(value, if_name[type]);
             type++) {
        }
        if (type == IF_COUNT) {
            error_report("unsupported bus type '%s'", value);
            goto fail;
        }
    } else {
        type = block_default_type;
    }

    /* Geometry */
    cyls  = qemu_opt_get_number(legacy_opts, "cyls", 0);
    heads = qemu_opt_get_number(legacy_opts, "heads", 0);
    secs  = qemu_opt_get_number(legacy_opts, "secs", 0);

    if (cyls || heads || secs) {
        if (cyls < 1) {
            error_report("invalid physical cyls number");
            goto fail;
        }
        if (heads < 1) {
            error_report("invalid physical heads number");
            goto fail;
        }
        if (secs < 1) {
            error_report("invalid physical secs number");
            goto fail;
        }
    }

    translation = BIOS_ATA_TRANSLATION_AUTO;
    value = qemu_opt_get(legacy_opts, "trans");
    if (value != NULL) {
        if (!cyls) {
            error_report("'%s' trans must be used with cyls, heads and secs",
                         value);
            goto fail;
        }
        if (!strcmp(value, "none")) {
            translation = BIOS_ATA_TRANSLATION_NONE;
        } else if (!strcmp(value, "lba")) {
            translation = BIOS_ATA_TRANSLATION_LBA;
        } else if (!strcmp(value, "large")) {
            translation = BIOS_ATA_TRANSLATION_LARGE;
        } else if (!strcmp(value, "rechs")) {
            translation = BIOS_ATA_TRANSLATION_RECHS;
        } else if (!strcmp(value, "auto")) {
            translation = BIOS_ATA_TRANSLATION_AUTO;
        } else {
            error_report("'%s' invalid translation type", value);
            goto fail;
        }
    }

    if (media == MEDIA_CDROM) {
        if (cyls || secs || heads) {
            error_report("CHS can't be set with media=cdrom");
            goto fail;
        }
    }

    /* Device address specified by bus/unit or index.
     * If none was specified, try to find the first free one. */
    bus_id  = qemu_opt_get_number(legacy_opts, "bus", 0);
    unit_id = qemu_opt_get_number(legacy_opts, "unit", -1);
    index   = qemu_opt_get_number(legacy_opts, "index", -1);

    max_devs = if_max_devs[type];

    if (index != -1) {
        if (bus_id != 0 || unit_id != -1) {
            error_report("index cannot be used with bus and unit");
            goto fail;
        }
        bus_id = drive_index_to_bus_id(type, index);
        unit_id = drive_index_to_unit_id(type, index);
    }

    if (unit_id == -1) {
       unit_id = 0;
       while (drive_get(type, bus_id, unit_id) != NULL) {
           unit_id++;
           if (max_devs && unit_id >= max_devs) {
               unit_id -= max_devs;
               bus_id++;
           }
       }
    }

    if (max_devs && unit_id >= max_devs) {
        error_report("unit %d too big (max is %d)", unit_id, max_devs - 1);
        goto fail;
    }

    if (drive_get(type, bus_id, unit_id) != NULL) {
        error_report("drive with bus=%d, unit=%d (index=%d) exists",
                     bus_id, unit_id, index);
        goto fail;
    }

    /* no id supplied -> create one */
    if (qemu_opts_id(all_opts) == NULL) {
        char *new_id;
        const char *mediastr = "";
        if (type == IF_IDE || type == IF_SCSI) {
            mediastr = (media == MEDIA_CDROM) ? "-cd" : "-hd";
        }
        if (max_devs) {
            new_id = g_strdup_printf("%s%i%s%i", if_name[type], bus_id,
                                     mediastr, unit_id);
        } else {
            new_id = g_strdup_printf("%s%s%i", if_name[type],
                                     mediastr, unit_id);
        }
        qdict_put(bs_opts, "id", qstring_from_str(new_id));
        g_free(new_id);
    }

    /* Add virtio block device */
    devaddr = qemu_opt_get(legacy_opts, "addr");
    if (devaddr && type != IF_VIRTIO) {
        error_report("addr is not supported by this bus type");
        goto fail;
    }

    if (type == IF_VIRTIO) {
        QemuOpts *devopts;
        devopts = qemu_opts_create(qemu_find_opts("device"), NULL, 0,
                                   &error_abort);
        if (arch_type == QEMU_ARCH_S390X) {
            qemu_opt_set(devopts, "driver", "virtio-blk-s390");
        } else {
            qemu_opt_set(devopts, "driver", "virtio-blk-pci");
        }
        qemu_opt_set(devopts, "drive", qdict_get_str(bs_opts, "id"));
        if (devaddr) {
            qemu_opt_set(devopts, "addr", devaddr);
        }
    }

    filename = qemu_opt_get(legacy_opts, "file");

    /* Check werror/rerror compatibility with if=... */
    werror = qemu_opt_get(legacy_opts, "werror");
    if (werror != NULL) {
        if (type != IF_IDE && type != IF_SCSI && type != IF_VIRTIO &&
            type != IF_NONE) {
            error_report("werror is not supported by this bus type");
            goto fail;
        }
        qdict_put(bs_opts, "werror", qstring_from_str(werror));
    }

    rerror = qemu_opt_get(legacy_opts, "rerror");
    if (rerror != NULL) {
        if (type != IF_IDE && type != IF_VIRTIO && type != IF_SCSI &&
            type != IF_NONE) {
            error_report("rerror is not supported by this bus type");
            goto fail;
        }
        qdict_put(bs_opts, "rerror", qstring_from_str(rerror));
    }

    /* Actual block device init: Functionality shared with blockdev-add */
    dinfo = blockdev_init(filename, bs_opts, &local_err);
    if (dinfo == NULL) {
        if (local_err) {
            qerror_report_err(local_err);
            error_free(local_err);
        }
        goto fail;
    } else {
        assert(!local_err);
    }

    /* Set legacy DriveInfo fields */
    dinfo->enable_auto_del = true;
    dinfo->opts = all_opts;

    dinfo->cyls = cyls;
    dinfo->heads = heads;
    dinfo->secs = secs;
    dinfo->trans = translation;

    dinfo->type = type;
    dinfo->bus = bus_id;
    dinfo->unit = unit_id;
    dinfo->devaddr = devaddr;

    switch(type) {
    case IF_IDE:
    case IF_SCSI:
    case IF_XEN:
    case IF_NONE:
        dinfo->media_cd = media == MEDIA_CDROM;
        break;
    default:
        break;
    }

fail:
    qemu_opts_del(legacy_opts);
    return dinfo;
}

void do_commit(Monitor *mon, const QDict *qdict)
{
    const char *device = qdict_get_str(qdict, "device");
    BlockDriverState *bs;
    int ret;

    if (!strcmp(device, "all")) {
        ret = bdrv_commit_all();
    } else {
        bs = bdrv_find(device);
        if (!bs) {
            monitor_printf(mon, "Device '%s' not found\n", device);
            return;
        }
        ret = bdrv_commit(bs);
    }
    if (ret < 0) {
        monitor_printf(mon, "'commit' error for '%s': %s\n", device,
                       strerror(-ret));
    }
}

static void blockdev_do_action(int kind, void *data, Error **errp)
{
    TransactionAction action;
    TransactionActionList list;

    action.kind = kind;
    action.data = data;
    list.value = &action;
    list.next = NULL;
    qmp_transaction(&list, errp);
}

void qmp_blockdev_snapshot_sync(bool has_device, const char *device,
                                bool has_node_name, const char *node_name,
                                const char *snapshot_file,
                                bool has_snapshot_node_name,
                                const char *snapshot_node_name,
                                bool has_format, const char *format,
                                bool has_mode, NewImageMode mode, Error **errp)
{
    BlockdevSnapshot snapshot = {
        .has_device = has_device,
        .device = (char *) device,
        .has_node_name = has_node_name,
        .node_name = (char *) node_name,
        .snapshot_file = (char *) snapshot_file,
        .has_snapshot_node_name = has_snapshot_node_name,
        .snapshot_node_name = (char *) snapshot_node_name,
        .has_format = has_format,
        .format = (char *) format,
        .has_mode = has_mode,
        .mode = mode,
    };
    blockdev_do_action(TRANSACTION_ACTION_KIND_BLOCKDEV_SNAPSHOT_SYNC,
                       &snapshot, errp);
}

void qmp_blockdev_snapshot_internal_sync(const char *device,
                                         const char *name,
                                         Error **errp)
{
    BlockdevSnapshotInternal snapshot = {
        .device = (char *) device,
        .name = (char *) name
    };

    blockdev_do_action(TRANSACTION_ACTION_KIND_BLOCKDEV_SNAPSHOT_INTERNAL_SYNC,
                       &snapshot, errp);
}

SnapshotInfo *qmp_blockdev_snapshot_delete_internal_sync(const char *device,
                                                         bool has_id,
                                                         const char *id,
                                                         bool has_name,
                                                         const char *name,
                                                         Error **errp)
{
    BlockDriverState *bs = bdrv_find(device);
    QEMUSnapshotInfo sn;
    Error *local_err = NULL;
    SnapshotInfo *info = NULL;
    int ret;

    if (!bs) {
        error_set(errp, QERR_DEVICE_NOT_FOUND, device);
        return NULL;
    }

    if (!has_id) {
        id = NULL;
    }

    if (!has_name) {
        name = NULL;
    }

    if (!id && !name) {
        error_setg(errp, "Name or id must be provided");
        return NULL;
    }

    ret = bdrv_snapshot_find_by_id_and_name(bs, id, name, &sn, &local_err);
    if (local_err) {
        error_propagate(errp, local_err);
        return NULL;
    }
    if (!ret) {
        error_setg(errp,
                   "Snapshot with id '%s' and name '%s' does not exist on "
                   "device '%s'",
                   STR_OR_NULL(id), STR_OR_NULL(name), device);
        return NULL;
    }

    bdrv_snapshot_delete(bs, id, name, &local_err);
    if (local_err) {
        error_propagate(errp, local_err);
        return NULL;
    }

    info = g_malloc0(sizeof(SnapshotInfo));
    info->id = g_strdup(sn.id_str);
    info->name = g_strdup(sn.name);
    info->date_nsec = sn.date_nsec;
    info->date_sec = sn.date_sec;
    info->vm_state_size = sn.vm_state_size;
    info->vm_clock_nsec = sn.vm_clock_nsec % 1000000000;
    info->vm_clock_sec = sn.vm_clock_nsec / 1000000000;

    return info;
}

/* New and old BlockDriverState structs for group snapshots */

typedef struct BlkTransactionState BlkTransactionState;

/* Only prepare() may fail. In a single transaction, only one of commit() or
   abort() will be called, clean() will always be called if it present. */
typedef struct BdrvActionOps {
    /* Size of state struct, in bytes. */
    size_t instance_size;
    /* Prepare the work, must NOT be NULL. */
    void (*prepare)(BlkTransactionState *common, Error **errp);
    /* Commit the changes, can be NULL. */
    void (*commit)(BlkTransactionState *common);
    /* Abort the changes on fail, can be NULL. */
    void (*abort)(BlkTransactionState *common);
    /* Clean up resource in the end, can be NULL. */
    void (*clean)(BlkTransactionState *common);
} BdrvActionOps;

/*
 * This structure must be arranged as first member in child type, assuming
 * that compiler will also arrange it to the same address with parent instance.
 * Later it will be used in free().
 */
struct BlkTransactionState {
    TransactionAction *action;
    const BdrvActionOps *ops;
    QSIMPLEQ_ENTRY(BlkTransactionState) entry;
};

/* internal snapshot private data */
typedef struct InternalSnapshotState {
    BlkTransactionState common;
    BlockDriverState *bs;
    QEMUSnapshotInfo sn;
} InternalSnapshotState;

static void internal_snapshot_prepare(BlkTransactionState *common,
                                      Error **errp)
{
    const char *device;
    const char *name;
    BlockDriverState *bs;
    QEMUSnapshotInfo old_sn, *sn;
    bool ret;
    qemu_timeval tv;
    BlockdevSnapshotInternal *internal;
    InternalSnapshotState *state;
    int ret1;

    g_assert(common->action->kind ==
             TRANSACTION_ACTION_KIND_BLOCKDEV_SNAPSHOT_INTERNAL_SYNC);
    internal = common->action->blockdev_snapshot_internal_sync;
    state = DO_UPCAST(InternalSnapshotState, common, common);

    /* 1. parse input */
    device = internal->device;
    name = internal->name;

    /* 2. check for validation */
    bs = bdrv_find(device);
    if (!bs) {
        error_set(errp, QERR_DEVICE_NOT_FOUND, device);
        return;
    }

    if (!bdrv_is_inserted(bs)) {
        error_set(errp, QERR_DEVICE_HAS_NO_MEDIUM, device);
        return;
    }

    if (bdrv_is_read_only(bs)) {
        error_set(errp, QERR_DEVICE_IS_READ_ONLY, device);
        return;
    }

    if (!bdrv_can_snapshot(bs)) {
        error_set(errp, QERR_BLOCK_FORMAT_FEATURE_NOT_SUPPORTED,
                  bs->drv->format_name, device, "internal snapshot");
        return;
    }

    if (!strlen(name)) {
        error_setg(errp, "Name is empty");
        return;
    }

    /* check whether a snapshot with name exist */
    ret = bdrv_snapshot_find_by_id_and_name(bs, NULL, name, &old_sn, errp);
    if (error_is_set(errp)) {
        return;
    } else if (ret) {
        error_setg(errp,
                   "Snapshot with name '%s' already exists on device '%s'",
                   name, device);
        return;
    }

    /* 3. take the snapshot */
    sn = &state->sn;
    pstrcpy(sn->name, sizeof(sn->name), name);
    qemu_gettimeofday(&tv);
    sn->date_sec = tv.tv_sec;
    sn->date_nsec = tv.tv_usec * 1000;
    sn->vm_clock_nsec = qemu_clock_get_ns(QEMU_CLOCK_VIRTUAL);

    ret1 = bdrv_snapshot_create(bs, sn);
    if (ret1 < 0) {
        error_setg_errno(errp, -ret1,
                         "Failed to create snapshot '%s' on device '%s'",
                         name, device);
        return;
    }

    /* 4. succeed, mark a snapshot is created */
    state->bs = bs;
}

static void internal_snapshot_abort(BlkTransactionState *common)
{
    InternalSnapshotState *state =
                             DO_UPCAST(InternalSnapshotState, common, common);
    BlockDriverState *bs = state->bs;
    QEMUSnapshotInfo *sn = &state->sn;
    Error *local_error = NULL;

    if (!bs) {
        return;
    }

    if (bdrv_snapshot_delete(bs, sn->id_str, sn->name, &local_error) < 0) {
        error_report("Failed to delete snapshot with id '%s' and name '%s' on "
                     "device '%s' in abort: %s",
                     sn->id_str,
                     sn->name,
                     bdrv_get_device_name(bs),
                     error_get_pretty(local_error));
        error_free(local_error);
    }
}

/* external snapshot private data */
typedef struct ExternalSnapshotState {
    BlkTransactionState common;
    BlockDriverState *old_bs;
    BlockDriverState *new_bs;
} ExternalSnapshotState;

static void external_snapshot_prepare(BlkTransactionState *common,
                                      Error **errp)
{
    BlockDriver *drv;
    int flags, ret;
    QDict *options = NULL;
    Error *local_err = NULL;
    bool has_device = false;
    const char *device;
    bool has_node_name = false;
    const char *node_name;
    bool has_snapshot_node_name = false;
    const char *snapshot_node_name;
    const char *new_image_file;
    const char *format = "qcow2";
    enum NewImageMode mode = NEW_IMAGE_MODE_ABSOLUTE_PATHS;
    ExternalSnapshotState *state =
                             DO_UPCAST(ExternalSnapshotState, common, common);
    TransactionAction *action = common->action;

    /* get parameters */
    g_assert(action->kind == TRANSACTION_ACTION_KIND_BLOCKDEV_SNAPSHOT_SYNC);

    has_device = action->blockdev_snapshot_sync->has_device;
    device = action->blockdev_snapshot_sync->device;
    has_node_name = action->blockdev_snapshot_sync->has_node_name;
    node_name = action->blockdev_snapshot_sync->node_name;
    has_snapshot_node_name =
        action->blockdev_snapshot_sync->has_snapshot_node_name;
    snapshot_node_name = action->blockdev_snapshot_sync->snapshot_node_name;

    new_image_file = action->blockdev_snapshot_sync->snapshot_file;
    if (action->blockdev_snapshot_sync->has_format) {
        format = action->blockdev_snapshot_sync->format;
    }
    if (action->blockdev_snapshot_sync->has_mode) {
        mode = action->blockdev_snapshot_sync->mode;
    }

    /* start processing */
    drv = bdrv_find_format(format);
    if (!drv) {
        error_set(errp, QERR_INVALID_BLOCK_FORMAT, format);
        return;
    }

    state->old_bs = bdrv_lookup_bs(has_device ? device : NULL,
                                   has_node_name ? node_name : NULL,
                                   &local_err);
    if (local_err) {
        error_propagate(errp, local_err);
        return;
    }

    if (has_node_name && !has_snapshot_node_name) {
        error_setg(errp, "New snapshot node name missing");
        return;
    }

    if (has_snapshot_node_name && bdrv_find_node(snapshot_node_name)) {
        error_setg(errp, "New snapshot node name already existing");
        return;
    }

    if (!bdrv_is_inserted(state->old_bs)) {
        error_set(errp, QERR_DEVICE_HAS_NO_MEDIUM, device);
        return;
    }

    if (bdrv_in_use(state->old_bs)) {
        error_set(errp, QERR_DEVICE_IN_USE, device);
        return;
    }

    if (!bdrv_is_read_only(state->old_bs)) {
        if (bdrv_flush(state->old_bs)) {
            error_set(errp, QERR_IO_ERROR);
            return;
        }
    }

    if (!bdrv_is_first_non_filter(state->old_bs)) {
        error_set(errp, QERR_FEATURE_DISABLED, "snapshot");
        return;
    }

    flags = state->old_bs->open_flags;

    /* create new image w/backing file */
    if (mode != NEW_IMAGE_MODE_EXISTING) {
        bdrv_img_create(new_image_file, format,
                        state->old_bs->filename,
                        state->old_bs->drv->format_name,
                        NULL, -1, flags, &local_err, false);
        if (local_err) {
            error_propagate(errp, local_err);
            return;
        }
    }

    if (has_snapshot_node_name) {
        options = qdict_new();
        qdict_put(options, "node-name",
                  qstring_from_str(snapshot_node_name));
    }

    /* TODO Inherit bs->options or only take explicit options with an
     * extended QMP command? */
    assert(state->new_bs == NULL);
    ret = bdrv_open(&state->new_bs, new_image_file, NULL, options,
                    flags | BDRV_O_NO_BACKING, drv, &local_err);
    /* We will manually add the backing_hd field to the bs later */
    if (ret != 0) {
        error_propagate(errp, local_err);
    }
}

static void external_snapshot_commit(BlkTransactionState *common)
{
    ExternalSnapshotState *state =
                             DO_UPCAST(ExternalSnapshotState, common, common);

    /* This removes our old bs and adds the new bs */
    bdrv_append(state->new_bs, state->old_bs);
    /* We don't need (or want) to use the transactional
     * bdrv_reopen_multiple() across all the entries at once, because we
     * don't want to abort all of them if one of them fails the reopen */
    bdrv_reopen(state->new_bs, state->new_bs->open_flags & ~BDRV_O_RDWR,
                NULL);
}

static void external_snapshot_abort(BlkTransactionState *common)
{
    ExternalSnapshotState *state =
                             DO_UPCAST(ExternalSnapshotState, common, common);
    if (state->new_bs) {
        bdrv_unref(state->new_bs);
    }
}

typedef struct DriveBackupState {
    BlkTransactionState common;
    BlockDriverState *bs;
    BlockJob *job;
} DriveBackupState;

static void drive_backup_prepare(BlkTransactionState *common, Error **errp)
{
    DriveBackupState *state = DO_UPCAST(DriveBackupState, common, common);
    DriveBackup *backup;
    Error *local_err = NULL;

    assert(common->action->kind == TRANSACTION_ACTION_KIND_DRIVE_BACKUP);
    backup = common->action->drive_backup;

    qmp_drive_backup(backup->device, backup->target,
                     backup->has_format, backup->format,
                     backup->sync,
                     backup->has_mode, backup->mode,
                     backup->has_speed, backup->speed,
                     backup->has_on_source_error, backup->on_source_error,
                     backup->has_on_target_error, backup->on_target_error,
                     &local_err);
    if (local_err) {
        error_propagate(errp, local_err);
        state->bs = NULL;
        state->job = NULL;
        return;
    }

    state->bs = bdrv_find(backup->device);
    state->job = state->bs->job;
}

static void drive_backup_abort(BlkTransactionState *common)
{
    DriveBackupState *state = DO_UPCAST(DriveBackupState, common, common);
    BlockDriverState *bs = state->bs;

    /* Only cancel if it's the job we started */
    if (bs && bs->job && bs->job == state->job) {
        block_job_cancel_sync(bs->job);
    }
}

static void abort_prepare(BlkTransactionState *common, Error **errp)
{
    error_setg(errp, "Transaction aborted using Abort action");
}

static void abort_commit(BlkTransactionState *common)
{
    g_assert_not_reached(); /* this action never succeeds */
}

static const BdrvActionOps actions[] = {
    [TRANSACTION_ACTION_KIND_BLOCKDEV_SNAPSHOT_SYNC] = {
        .instance_size = sizeof(ExternalSnapshotState),
        .prepare  = external_snapshot_prepare,
        .commit   = external_snapshot_commit,
        .abort = external_snapshot_abort,
    },
    [TRANSACTION_ACTION_KIND_DRIVE_BACKUP] = {
        .instance_size = sizeof(DriveBackupState),
        .prepare = drive_backup_prepare,
        .abort = drive_backup_abort,
    },
    [TRANSACTION_ACTION_KIND_ABORT] = {
        .instance_size = sizeof(BlkTransactionState),
        .prepare = abort_prepare,
        .commit = abort_commit,
    },
    [TRANSACTION_ACTION_KIND_BLOCKDEV_SNAPSHOT_INTERNAL_SYNC] = {
        .instance_size = sizeof(InternalSnapshotState),
        .prepare  = internal_snapshot_prepare,
        .abort = internal_snapshot_abort,
    },
};

/*
 * 'Atomic' group snapshots.  The snapshots are taken as a set, and if any fail
 *  then we do not pivot any of the devices in the group, and abandon the
 *  snapshots
 */
void qmp_transaction(TransactionActionList *dev_list, Error **errp)
{
    TransactionActionList *dev_entry = dev_list;
    BlkTransactionState *state, *next;
    Error *local_err = NULL;

    QSIMPLEQ_HEAD(snap_bdrv_states, BlkTransactionState) snap_bdrv_states;
    QSIMPLEQ_INIT(&snap_bdrv_states);

    /* drain all i/o before any snapshots */
    bdrv_drain_all();

    /* We don't do anything in this loop that commits us to the snapshot */
    while (NULL != dev_entry) {
        TransactionAction *dev_info = NULL;
        const BdrvActionOps *ops;

        dev_info = dev_entry->value;
        dev_entry = dev_entry->next;

        assert(dev_info->kind < ARRAY_SIZE(actions));

        ops = &actions[dev_info->kind];
        assert(ops->instance_size > 0);

        state = g_malloc0(ops->instance_size);
        state->ops = ops;
        state->action = dev_info;
        QSIMPLEQ_INSERT_TAIL(&snap_bdrv_states, state, entry);

        state->ops->prepare(state, &local_err);
        if (local_err) {
            error_propagate(errp, local_err);
            goto delete_and_fail;
        }
    }

    QSIMPLEQ_FOREACH(state, &snap_bdrv_states, entry) {
        if (state->ops->commit) {
            state->ops->commit(state);
        }
    }

    /* success */
    goto exit;

delete_and_fail:
    /*
    * failure, and it is all-or-none; abandon each new bs, and keep using
    * the original bs for all images
    */
    QSIMPLEQ_FOREACH(state, &snap_bdrv_states, entry) {
        if (state->ops->abort) {
            state->ops->abort(state);
        }
    }
exit:
    QSIMPLEQ_FOREACH_SAFE(state, &snap_bdrv_states, entry, next) {
        if (state->ops->clean) {
            state->ops->clean(state);
        }
        g_free(state);
    }
}


static void eject_device(BlockDriverState *bs, int force, Error **errp)
{
    if (bdrv_in_use(bs)) {
        error_set(errp, QERR_DEVICE_IN_USE, bdrv_get_device_name(bs));
        return;
    }
    if (!bdrv_dev_has_removable_media(bs)) {
        error_set(errp, QERR_DEVICE_NOT_REMOVABLE, bdrv_get_device_name(bs));
        return;
    }

    if (bdrv_dev_is_medium_locked(bs) && !bdrv_dev_is_tray_open(bs)) {
        bdrv_dev_eject_request(bs, force);
        if (!force) {
            error_set(errp, QERR_DEVICE_LOCKED, bdrv_get_device_name(bs));
            return;
        }
    }

    bdrv_close(bs);
}

void qmp_eject(const char *device, bool has_force, bool force, Error **errp)
{
    BlockDriverState *bs;

    bs = bdrv_find(device);
    if (!bs) {
        error_set(errp, QERR_DEVICE_NOT_FOUND, device);
        return;
    }

    eject_device(bs, force, errp);
}

void qmp_block_passwd(bool has_device, const char *device,
                      bool has_node_name, const char *node_name,
                      const char *password, Error **errp)
{
    Error *local_err = NULL;
    BlockDriverState *bs;
    int err;

    bs = bdrv_lookup_bs(has_device ? device : NULL,
                        has_node_name ? node_name : NULL,
                        &local_err);
    if (local_err) {
        error_propagate(errp, local_err);
        return;
    }

    err = bdrv_set_key(bs, password);
    if (err == -EINVAL) {
        error_set(errp, QERR_DEVICE_NOT_ENCRYPTED, bdrv_get_device_name(bs));
        return;
    } else if (err < 0) {
        error_set(errp, QERR_INVALID_PASSWORD);
        return;
    }
}

static void qmp_bdrv_open_encrypted(BlockDriverState *bs, const char *filename,
                                    int bdrv_flags, BlockDriver *drv,
                                    const char *password, Error **errp)
{
    Error *local_err = NULL;
    int ret;

    ret = bdrv_open(&bs, filename, NULL, NULL, bdrv_flags, drv, &local_err);
    if (ret < 0) {
        error_propagate(errp, local_err);
        return;
    }

    if (bdrv_key_required(bs)) {
        if (password) {
            if (bdrv_set_key(bs, password) < 0) {
                error_set(errp, QERR_INVALID_PASSWORD);
            }
        } else {
            error_set(errp, QERR_DEVICE_ENCRYPTED, bdrv_get_device_name(bs),
                      bdrv_get_encrypted_filename(bs));
        }
    } else if (password) {
        error_set(errp, QERR_DEVICE_NOT_ENCRYPTED, bdrv_get_device_name(bs));
    }
}

void qmp_change_blockdev(const char *device, const char *filename,
                         const char *format, Error **errp)
{
    BlockDriverState *bs;
    BlockDriver *drv = NULL;
    int bdrv_flags;
    Error *err = NULL;

    bs = bdrv_find(device);
    if (!bs) {
        error_set(errp, QERR_DEVICE_NOT_FOUND, device);
        return;
    }

    if (format) {
        drv = bdrv_find_whitelisted_format(format, bs->read_only);
        if (!drv) {
            error_set(errp, QERR_INVALID_BLOCK_FORMAT, format);
            return;
        }
    }

    eject_device(bs, 0, &err);
    if (err) {
        error_propagate(errp, err);
        return;
    }

    bdrv_flags = bdrv_is_read_only(bs) ? 0 : BDRV_O_RDWR;
    bdrv_flags |= bdrv_is_snapshot(bs) ? BDRV_O_SNAPSHOT : 0;

    qmp_bdrv_open_encrypted(bs, filename, bdrv_flags, drv, NULL, errp);
}

/* throttling disk I/O limits */
void qmp_block_set_io_throttle(const char *device, int64_t bps, int64_t bps_rd,
                               int64_t bps_wr,
                               int64_t iops,
                               int64_t iops_rd,
                               int64_t iops_wr,
                               bool has_bps_max,
                               int64_t bps_max,
                               bool has_bps_rd_max,
                               int64_t bps_rd_max,
                               bool has_bps_wr_max,
                               int64_t bps_wr_max,
                               bool has_iops_max,
                               int64_t iops_max,
                               bool has_iops_rd_max,
                               int64_t iops_rd_max,
                               bool has_iops_wr_max,
                               int64_t iops_wr_max,
                               bool has_iops_size,
                               int64_t iops_size, Error **errp)
{
    ThrottleConfig cfg;
    BlockDriverState *bs;

    bs = bdrv_find(device);
    if (!bs) {
        error_set(errp, QERR_DEVICE_NOT_FOUND, device);
        return;
    }

    memset(&cfg, 0, sizeof(cfg));
    cfg.buckets[THROTTLE_BPS_TOTAL].avg = bps;
    cfg.buckets[THROTTLE_BPS_READ].avg  = bps_rd;
    cfg.buckets[THROTTLE_BPS_WRITE].avg = bps_wr;

    cfg.buckets[THROTTLE_OPS_TOTAL].avg = iops;
    cfg.buckets[THROTTLE_OPS_READ].avg  = iops_rd;
    cfg.buckets[THROTTLE_OPS_WRITE].avg = iops_wr;

    if (has_bps_max) {
        cfg.buckets[THROTTLE_BPS_TOTAL].max = bps_max;
    }
    if (has_bps_rd_max) {
        cfg.buckets[THROTTLE_BPS_READ].max = bps_rd_max;
    }
    if (has_bps_wr_max) {
        cfg.buckets[THROTTLE_BPS_WRITE].max = bps_wr_max;
    }
    if (has_iops_max) {
        cfg.buckets[THROTTLE_OPS_TOTAL].max = iops_max;
    }
    if (has_iops_rd_max) {
        cfg.buckets[THROTTLE_OPS_READ].max = iops_rd_max;
    }
    if (has_iops_wr_max) {
        cfg.buckets[THROTTLE_OPS_WRITE].max = iops_wr_max;
    }

    if (has_iops_size) {
        cfg.op_size = iops_size;
    }

    if (!check_throttle_config(&cfg, errp)) {
        return;
    }

    if (!bs->io_limits_enabled && throttle_enabled(&cfg)) {
        bdrv_io_limits_enable(bs);
    } else if (bs->io_limits_enabled && !throttle_enabled(&cfg)) {
        bdrv_io_limits_disable(bs);
    }

    if (bs->io_limits_enabled) {
        bdrv_set_io_limits(bs, &cfg);
    }
}

int do_drive_del(Monitor *mon, const QDict *qdict, QObject **ret_data)
{
    const char *id = qdict_get_str(qdict, "id");
    BlockDriverState *bs;

    bs = bdrv_find(id);
    if (!bs) {
        qerror_report(QERR_DEVICE_NOT_FOUND, id);
        return -1;
    }
    if (bdrv_in_use(bs)) {
        qerror_report(QERR_DEVICE_IN_USE, id);
        return -1;
    }

    /* quiesce block driver; prevent further io */
    bdrv_drain_all();
    bdrv_flush(bs);
    bdrv_close(bs);

    /* if we have a device attached to this BlockDriverState
     * then we need to make the drive anonymous until the device
     * can be removed.  If this is a drive with no device backing
     * then we can just get rid of the block driver state right here.
     */
    if (bdrv_get_attached_dev(bs)) {
        bdrv_make_anon(bs);

        /* Further I/O must not pause the guest */
        bdrv_set_on_error(bs, BLOCKDEV_ON_ERROR_REPORT,
                          BLOCKDEV_ON_ERROR_REPORT);
    } else {
        drive_uninit(drive_get_by_blockdev(bs));
    }

    return 0;
}

void qmp_block_resize(bool has_device, const char *device,
                      bool has_node_name, const char *node_name,
                      int64_t size, Error **errp)
{
    Error *local_err = NULL;
    BlockDriverState *bs;
    int ret;

    bs = bdrv_lookup_bs(has_device ? device : NULL,
                        has_node_name ? node_name : NULL,
                        &local_err);
    if (local_err) {
        error_propagate(errp, local_err);
        return;
    }

    if (!bdrv_is_first_non_filter(bs)) {
        error_set(errp, QERR_FEATURE_DISABLED, "resize");
        return;
    }

    if (size < 0) {
        error_set(errp, QERR_INVALID_PARAMETER_VALUE, "size", "a >0 size");
        return;
    }

    /* complete all in-flight operations before resizing the device */
    bdrv_drain_all();

    ret = bdrv_truncate(bs, size);
    switch (ret) {
    case 0:
        break;
    case -ENOMEDIUM:
        error_set(errp, QERR_DEVICE_HAS_NO_MEDIUM, device);
        break;
    case -ENOTSUP:
        error_set(errp, QERR_UNSUPPORTED);
        break;
    case -EACCES:
        error_set(errp, QERR_DEVICE_IS_READ_ONLY, device);
        break;
    case -EBUSY:
        error_set(errp, QERR_DEVICE_IN_USE, device);
        break;
    default:
        error_setg_errno(errp, -ret, "Could not resize");
        break;
    }
}

static void block_job_cb(void *opaque, int ret)
{
    BlockDriverState *bs = opaque;
    QObject *obj;

    trace_block_job_cb(bs, bs->job, ret);

    assert(bs->job);
    obj = qobject_from_block_job(bs->job);
    if (ret < 0) {
        QDict *dict = qobject_to_qdict(obj);
        qdict_put(dict, "error", qstring_from_str(strerror(-ret)));
    }

    if (block_job_is_cancelled(bs->job)) {
        monitor_protocol_event(QEVENT_BLOCK_JOB_CANCELLED, obj);
    } else {
        monitor_protocol_event(QEVENT_BLOCK_JOB_COMPLETED, obj);
    }
    qobject_decref(obj);

    bdrv_put_ref_bh_schedule(bs);
}

void qmp_block_stream(const char *device, bool has_base,
                      const char *base, bool has_speed, int64_t speed,
                      bool has_on_error, BlockdevOnError on_error,
                      Error **errp)
{
    BlockDriverState *bs;
    BlockDriverState *base_bs = NULL;
    Error *local_err = NULL;

    if (!has_on_error) {
        on_error = BLOCKDEV_ON_ERROR_REPORT;
    }

    bs = bdrv_find(device);
    if (!bs) {
        error_set(errp, QERR_DEVICE_NOT_FOUND, device);
        return;
    }

    if (base) {
        base_bs = bdrv_find_backing_image(bs, base);
        if (base_bs == NULL) {
            error_set(errp, QERR_BASE_NOT_FOUND, base);
            return;
        }
    }

    stream_start(bs, base_bs, base, has_speed ? speed : 0,
                 on_error, block_job_cb, bs, &local_err);
    if (local_err) {
        error_propagate(errp, local_err);
        return;
    }

    trace_qmp_block_stream(bs, bs->job);
}

void qmp_block_commit(const char *device,
                      bool has_base, const char *base, const char *top,
                      bool has_speed, int64_t speed,
                      Error **errp)
{
    BlockDriverState *bs;
    BlockDriverState *base_bs, *top_bs;
    Error *local_err = NULL;
    /* This will be part of the QMP command, if/when the
     * BlockdevOnError change for blkmirror makes it in
     */
    BlockdevOnError on_error = BLOCKDEV_ON_ERROR_REPORT;

    if (!has_speed) {
        speed = 0;
    }

    /* drain all i/o before commits */
    bdrv_drain_all();

    bs = bdrv_find(device);
    if (!bs) {
        error_set(errp, QERR_DEVICE_NOT_FOUND, device);
        return;
    }

    /* default top_bs is the active layer */
    top_bs = bs;

    if (top) {
        if (strcmp(bs->filename, top) != 0) {
            top_bs = bdrv_find_backing_image(bs, top);
        }
    }

    if (top_bs == NULL) {
        error_setg(errp, "Top image file %s not found", top ? top : "NULL");
        return;
    }

    if (has_base && base) {
        base_bs = bdrv_find_backing_image(top_bs, base);
    } else {
        base_bs = bdrv_find_base(top_bs);
    }

    if (base_bs == NULL) {
        error_set(errp, QERR_BASE_NOT_FOUND, base ? base : "NULL");
        return;
    }

    if (top_bs == bs) {
        commit_active_start(bs, base_bs, speed, on_error, block_job_cb,
                            bs, &local_err);
    } else {
        commit_start(bs, base_bs, top_bs, speed, on_error, block_job_cb, bs,
                    &local_err);
    }
    if (local_err != NULL) {
        error_propagate(errp, local_err);
        return;
    }
}

void qmp_drive_backup(const char *device, const char *target,
                      bool has_format, const char *format,
                      enum MirrorSyncMode sync,
                      bool has_mode, enum NewImageMode mode,
                      bool has_speed, int64_t speed,
                      bool has_on_source_error, BlockdevOnError on_source_error,
                      bool has_on_target_error, BlockdevOnError on_target_error,
                      Error **errp)
{
    BlockDriverState *bs;
    BlockDriverState *target_bs;
    BlockDriverState *source = NULL;
    BlockDriver *drv = NULL;
    Error *local_err = NULL;
    int flags;
    int64_t size;
    int ret;

    if (!has_speed) {
        speed = 0;
    }
    if (!has_on_source_error) {
        on_source_error = BLOCKDEV_ON_ERROR_REPORT;
    }
    if (!has_on_target_error) {
        on_target_error = BLOCKDEV_ON_ERROR_REPORT;
    }
    if (!has_mode) {
        mode = NEW_IMAGE_MODE_ABSOLUTE_PATHS;
    }

    bs = bdrv_find(device);
    if (!bs) {
        error_set(errp, QERR_DEVICE_NOT_FOUND, device);
        return;
    }

    if (!bdrv_is_inserted(bs)) {
        error_set(errp, QERR_DEVICE_HAS_NO_MEDIUM, device);
        return;
    }

    if (!has_format) {
        format = mode == NEW_IMAGE_MODE_EXISTING ? NULL : bs->drv->format_name;
    }
    if (format) {
        drv = bdrv_find_format(format);
        if (!drv) {
            error_set(errp, QERR_INVALID_BLOCK_FORMAT, format);
            return;
        }
    }

    if (bdrv_in_use(bs)) {
        error_set(errp, QERR_DEVICE_IN_USE, device);
        return;
    }

    flags = bs->open_flags | BDRV_O_RDWR;

    /* See if we have a backing HD we can use to create our new image
     * on top of. */
    if (sync == MIRROR_SYNC_MODE_TOP) {
        source = bs->backing_hd;
        if (!source) {
            sync = MIRROR_SYNC_MODE_FULL;
        }
    }
    if (sync == MIRROR_SYNC_MODE_NONE) {
        source = bs;
    }

    size = bdrv_getlength(bs);
    if (size < 0) {
        error_setg_errno(errp, -size, "bdrv_getlength failed");
        return;
    }

    if (mode != NEW_IMAGE_MODE_EXISTING) {
        assert(format && drv);
        if (source) {
            bdrv_img_create(target, format, source->filename,
                            source->drv->format_name, NULL,
                            size, flags, &local_err, false);
        } else {
            bdrv_img_create(target, format, NULL, NULL, NULL,
                            size, flags, &local_err, false);
        }
    }

    if (local_err) {
        error_propagate(errp, local_err);
        return;
    }

    target_bs = NULL;
    ret = bdrv_open(&target_bs, target, NULL, NULL, flags, drv, &local_err);
    if (ret < 0) {
        error_propagate(errp, local_err);
        return;
    }

    backup_start(bs, target_bs, speed, sync, on_source_error, on_target_error,
                 block_job_cb, bs, &local_err);
    if (local_err != NULL) {
        bdrv_unref(target_bs);
        error_propagate(errp, local_err);
        return;
    }
}

BlockDeviceInfoList *qmp_query_named_block_nodes(Error **errp)
{
    return bdrv_named_nodes_list();
}

#define DEFAULT_MIRROR_BUF_SIZE   (10 << 20)

void qmp_drive_mirror(const char *device, const char *target,
                      bool has_format, const char *format,
                      enum MirrorSyncMode sync,
                      bool has_mode, enum NewImageMode mode,
                      bool has_speed, int64_t speed,
                      bool has_granularity, uint32_t granularity,
                      bool has_buf_size, int64_t buf_size,
                      bool has_on_source_error, BlockdevOnError on_source_error,
                      bool has_on_target_error, BlockdevOnError on_target_error,
                      Error **errp)
{
    BlockDriverState *bs;
    BlockDriverState *source, *target_bs;
    BlockDriver *drv = NULL;
    Error *local_err = NULL;
    int flags;
    int64_t size;
    int ret;

    if (!has_speed) {
        speed = 0;
    }
    if (!has_on_source_error) {
        on_source_error = BLOCKDEV_ON_ERROR_REPORT;
    }
    if (!has_on_target_error) {
        on_target_error = BLOCKDEV_ON_ERROR_REPORT;
    }
    if (!has_mode) {
        mode = NEW_IMAGE_MODE_ABSOLUTE_PATHS;
    }
    if (!has_granularity) {
        granularity = 0;
    }
    if (!has_buf_size) {
        buf_size = DEFAULT_MIRROR_BUF_SIZE;
    }

    if (granularity != 0 && (granularity < 512 || granularity > 1048576 * 64)) {
        error_set(errp, QERR_INVALID_PARAMETER, device);
        return;
    }
    if (granularity & (granularity - 1)) {
        error_set(errp, QERR_INVALID_PARAMETER, device);
        return;
    }

    bs = bdrv_find(device);
    if (!bs) {
        error_set(errp, QERR_DEVICE_NOT_FOUND, device);
        return;
    }

    if (!bdrv_is_inserted(bs)) {
        error_set(errp, QERR_DEVICE_HAS_NO_MEDIUM, device);
        return;
    }

    if (!has_format) {
        format = mode == NEW_IMAGE_MODE_EXISTING ? NULL : bs->drv->format_name;
    }
    if (format) {
        drv = bdrv_find_format(format);
        if (!drv) {
            error_set(errp, QERR_INVALID_BLOCK_FORMAT, format);
            return;
        }
    }

    if (bdrv_in_use(bs)) {
        error_set(errp, QERR_DEVICE_IN_USE, device);
        return;
    }

    flags = bs->open_flags | BDRV_O_RDWR;
    source = bs->backing_hd;
    if (!source && sync == MIRROR_SYNC_MODE_TOP) {
        sync = MIRROR_SYNC_MODE_FULL;
    }
    if (sync == MIRROR_SYNC_MODE_NONE) {
        source = bs;
    }

    size = bdrv_getlength(bs);
    if (size < 0) {
        error_setg_errno(errp, -size, "bdrv_getlength failed");
        return;
    }

    if ((sync == MIRROR_SYNC_MODE_FULL || !source)
        && mode != NEW_IMAGE_MODE_EXISTING)
    {
        /* create new image w/o backing file */
        assert(format && drv);
        bdrv_img_create(target, format,
                        NULL, NULL, NULL, size, flags, &local_err, false);
    } else {
        switch (mode) {
        case NEW_IMAGE_MODE_EXISTING:
            break;
        case NEW_IMAGE_MODE_ABSOLUTE_PATHS:
            /* create new image with backing file */
            bdrv_img_create(target, format,
                            source->filename,
                            source->drv->format_name,
                            NULL, size, flags, &local_err, false);
            break;
        default:
            abort();
        }
    }

    if (local_err) {
        error_propagate(errp, local_err);
        return;
    }

    /* Mirroring takes care of copy-on-write using the source's backing
     * file.
     */
    target_bs = NULL;
    ret = bdrv_open(&target_bs, target, NULL, NULL, flags | BDRV_O_NO_BACKING,
                    drv, &local_err);
    if (ret < 0) {
        error_propagate(errp, local_err);
        return;
    }

    mirror_start(bs, target_bs, speed, granularity, buf_size, sync,
                 on_source_error, on_target_error,
                 block_job_cb, bs, &local_err);
    if (local_err != NULL) {
        bdrv_unref(target_bs);
        error_propagate(errp, local_err);
        return;
    }
}

static BlockJob *find_block_job(const char *device)
{
    BlockDriverState *bs;

    bs = bdrv_find(device);
    if (!bs || !bs->job) {
        return NULL;
    }
    return bs->job;
}

void qmp_block_job_set_speed(const char *device, int64_t speed, Error **errp)
{
    BlockJob *job = find_block_job(device);

    if (!job) {
        error_set(errp, QERR_BLOCK_JOB_NOT_ACTIVE, device);
        return;
    }

    block_job_set_speed(job, speed, errp);
}

void qmp_block_job_cancel(const char *device,
                          bool has_force, bool force, Error **errp)
{
    BlockJob *job = find_block_job(device);

    if (!has_force) {
        force = false;
    }

    if (!job) {
        error_set(errp, QERR_BLOCK_JOB_NOT_ACTIVE, device);
        return;
    }
    if (job->paused && !force) {
        error_set(errp, QERR_BLOCK_JOB_PAUSED, device);
        return;
    }

    trace_qmp_block_job_cancel(job);
    block_job_cancel(job);
}

void qmp_block_job_pause(const char *device, Error **errp)
{
    BlockJob *job = find_block_job(device);

    if (!job) {
        error_set(errp, QERR_BLOCK_JOB_NOT_ACTIVE, device);
        return;
    }

    trace_qmp_block_job_pause(job);
    block_job_pause(job);
}

void qmp_block_job_resume(const char *device, Error **errp)
{
    BlockJob *job = find_block_job(device);

    if (!job) {
        error_set(errp, QERR_BLOCK_JOB_NOT_ACTIVE, device);
        return;
    }

    trace_qmp_block_job_resume(job);
    block_job_resume(job);
}

void qmp_block_job_complete(const char *device, Error **errp)
{
    BlockJob *job = find_block_job(device);

    if (!job) {
        error_set(errp, QERR_BLOCK_JOB_NOT_ACTIVE, device);
        return;
    }

    trace_qmp_block_job_complete(job);
    block_job_complete(job, errp);
}

void qmp_blockdev_add(BlockdevOptions *options, Error **errp)
{
    QmpOutputVisitor *ov = qmp_output_visitor_new();
    DriveInfo *dinfo;
    QObject *obj;
    QDict *qdict;
    Error *local_err = NULL;

    /* Require an ID in the top level */
    if (!options->has_id) {
        error_setg(errp, "Block device needs an ID");
        goto fail;
    }

    /* TODO Sort it out in raw-posix and drive_init: Reject aio=native with
     * cache.direct=false instead of silently switching to aio=threads, except
     * if called from drive_init.
     *
     * For now, simply forbidding the combination for all drivers will do. */
    if (options->has_aio && options->aio == BLOCKDEV_AIO_OPTIONS_NATIVE) {
        bool direct = options->has_cache &&
                      options->cache->has_direct &&
                      options->cache->direct;
        if (!direct) {
            error_setg(errp, "aio=native requires cache.direct=true");
            goto fail;
        }
    }

    visit_type_BlockdevOptions(qmp_output_get_visitor(ov),
                               &options, NULL, &local_err);
    if (local_err) {
        error_propagate(errp, local_err);
        goto fail;
    }

    obj = qmp_output_get_qobject(ov);
    qdict = qobject_to_qdict(obj);

    qdict_flatten(qdict);

    dinfo = blockdev_init(NULL, qdict, &local_err);
    if (local_err) {
        error_propagate(errp, local_err);
        goto fail;
    }

    if (bdrv_key_required(dinfo->bdrv)) {
        drive_uninit(dinfo);
        error_setg(errp, "blockdev-add doesn't support encrypted devices");
        goto fail;
    }

fail:
    qmp_output_visitor_cleanup(ov);
}

static void do_qmp_query_block_jobs_one(void *opaque, BlockDriverState *bs)
{
    BlockJobInfoList **prev = opaque;
    BlockJob *job = bs->job;

    if (job) {
        BlockJobInfoList *elem = g_new0(BlockJobInfoList, 1);
        elem->value = block_job_query(bs->job);
        (*prev)->next = elem;
        *prev = elem;
    }
}

BlockJobInfoList *qmp_query_block_jobs(Error **errp)
{
    /* Dummy is a fake list element for holding the head pointer */
    BlockJobInfoList dummy = {};
    BlockJobInfoList *prev = &dummy;
    bdrv_iterate(do_qmp_query_block_jobs_one, &prev);
    return dummy.next;
}

QemuOptsList qemu_common_drive_opts = {
    .name = "drive",
    .head = QTAILQ_HEAD_INITIALIZER(qemu_common_drive_opts.head),
    .desc = {
        {
            .name = "snapshot",
            .type = QEMU_OPT_BOOL,
            .help = "enable/disable snapshot mode",
        },{
            .name = "discard",
            .type = QEMU_OPT_STRING,
            .help = "discard operation (ignore/off, unmap/on)",
        },{
            .name = "cache.writeback",
            .type = QEMU_OPT_BOOL,
            .help = "enables writeback mode for any caches",
        },{
            .name = "cache.direct",
            .type = QEMU_OPT_BOOL,
            .help = "enables use of O_DIRECT (bypass the host page cache)",
        },{
            .name = "cache.no-flush",
            .type = QEMU_OPT_BOOL,
            .help = "ignore any flush requests for the device",
        },{
            .name = "aio",
            .type = QEMU_OPT_STRING,
            .help = "host AIO implementation (threads, native)",
        },{
            .name = "format",
            .type = QEMU_OPT_STRING,
            .help = "disk format (raw, qcow2, ...)",
        },{
            .name = "serial",
            .type = QEMU_OPT_STRING,
            .help = "disk serial number",
        },{
            .name = "rerror",
            .type = QEMU_OPT_STRING,
            .help = "read error action",
        },{
            .name = "werror",
            .type = QEMU_OPT_STRING,
            .help = "write error action",
        },{
            .name = "read-only",
            .type = QEMU_OPT_BOOL,
            .help = "open drive file as read-only",
        },{
            .name = "throttling.iops-total",
            .type = QEMU_OPT_NUMBER,
            .help = "limit total I/O operations per second",
        },{
            .name = "throttling.iops-read",
            .type = QEMU_OPT_NUMBER,
            .help = "limit read operations per second",
        },{
            .name = "throttling.iops-write",
            .type = QEMU_OPT_NUMBER,
            .help = "limit write operations per second",
        },{
            .name = "throttling.bps-total",
            .type = QEMU_OPT_NUMBER,
            .help = "limit total bytes per second",
        },{
            .name = "throttling.bps-read",
            .type = QEMU_OPT_NUMBER,
            .help = "limit read bytes per second",
        },{
            .name = "throttling.bps-write",
            .type = QEMU_OPT_NUMBER,
            .help = "limit write bytes per second",
        },{
            .name = "throttling.iops-total-max",
            .type = QEMU_OPT_NUMBER,
            .help = "I/O operations burst",
        },{
            .name = "throttling.iops-read-max",
            .type = QEMU_OPT_NUMBER,
            .help = "I/O operations read burst",
        },{
            .name = "throttling.iops-write-max",
            .type = QEMU_OPT_NUMBER,
            .help = "I/O operations write burst",
        },{
            .name = "throttling.bps-total-max",
            .type = QEMU_OPT_NUMBER,
            .help = "total bytes burst",
        },{
            .name = "throttling.bps-read-max",
            .type = QEMU_OPT_NUMBER,
            .help = "total bytes read burst",
        },{
            .name = "throttling.bps-write-max",
            .type = QEMU_OPT_NUMBER,
            .help = "total bytes write burst",
        },{
            .name = "throttling.iops-size",
            .type = QEMU_OPT_NUMBER,
            .help = "when limiting by iops max size of an I/O in bytes",
        },{
            .name = "copy-on-read",
            .type = QEMU_OPT_BOOL,
            .help = "copy read data from backing file into image file",
        },{
            .name = "locked",
            .type = QEMU_OPT_BOOL,
            .help = "emulate a security locked drive",
        },
        { /* end of list */ }
    },
};

QemuOptsList qemu_drive_opts = {
    .name = "drive",
    .head = QTAILQ_HEAD_INITIALIZER(qemu_drive_opts.head),
    .desc = {
        /*
         * no elements => accept any params
         * validation will happen later
         */
        { /* end of list */ }
    },
};<|MERGE_RESOLUTION|>--- conflicted
+++ resolved
@@ -353,12 +353,8 @@
     ro = qemu_opt_get_bool(opts, "read-only", 0);
     copy_on_read = qemu_opt_get_bool(opts, "copy-on-read", false);
 
-<<<<<<< HEAD
     locked = qemu_opt_get_bool(opts, "locked", false);
 
-    file = qemu_opt_get(opts, "file");
-=======
->>>>>>> a9e8aeb3
     serial = qemu_opt_get(opts, "serial");
 
     if ((buf = qemu_opt_get(opts, "discard")) != NULL) {
